{-|
Module      : Network.Nakadi.Config
Description : Nakadi Client Configuration
Copyright   : (c) Moritz Clasmeier 2017, 2018
License     : BSD3
Maintainer  : mtesseract@silverratio.net
Stability   : experimental
Portability : POSIX

This module implements support for creating and manipulating Nakadi
client configurations.
-}

module Network.Nakadi.Config
  ( newConfig
  , newConfigIO
  , newConfigWithDedicatedManager
  , newConfigFromEnv
  , setHttpManager
  , setRequestModifier
  , setDeserializationFailureCallback
  , setStreamConnectCallback
  , setHttpErrorCallback
  , setLogFunc
  , setRetryPolicy
  , setWorkerThreads
  , setMaxUncommittedEvents
  , setBatchLimit
  , setStreamLimit
  , setBatchFlushTimeout
  , setStreamTimeout
  , setStreamKeepAliveLimit
  , setFlowId
  , setCommitStrategy
  , setShowTimeLag
  )
where

import           Network.Nakadi.Internal.Prelude

import           Control.Lens
import           Control.Retry
import           Network.HTTP.Client            ( Manager
                                                , ManagerSettings
                                                )
import           Network.HTTP.Client.TLS        ( newTlsManagerWith )
import           Network.Nakadi.Internal.HttpBackendIO
import qualified Network.Nakadi.Internal.Lenses
                                               as L
import           Network.Nakadi.Internal.Types
<<<<<<< HEAD

-- | Default retry policy.
defaultRetryPolicy :: MonadIO m => RetryPolicyM m
defaultRetryPolicy = fullJitterBackoff 2 <> limitRetries 5

-- | Default commit strategy.
defaultCommitStrategy :: CommitStrategy
defaultCommitStrategy = CommitSync

-- | Default worker configuration. This specifies single-threaded consumption of subscriptions.
defaultWorkerConfig :: WorkerConfig
defaultWorkerConfig = WorkerConfig {_nThreads = 1}

-- | Producs a new configuration, with mandatory HTTP manager, default
-- consumption parameters and HTTP request template.
newConfig
  :: Monad b
  => HttpBackend b
  -> Request           -- ^ Request Template
  -> Config b          -- ^ Resulting Configuration
newConfig httpBackend request = Config
  { _manager                        = Nothing
  , _requestTemplate                = request
  , _requestModifier                = pure
  , _deserializationFailureCallback = Nothing
  , _streamConnectCallback          = Nothing
  , _logFunc                        = Nothing
  , _retryPolicy                    = defaultRetryPolicy
  , _http                           = httpBackend
  , _httpErrorCallback              = Nothing
  , _flowId                         = Nothing
  , _commitStrategy                 = defaultCommitStrategy
  , _subscriptionStats              = Nothing
  , _maxUncommittedEvents           = Nothing
  , _batchLimit                     = Nothing
  , _streamLimit                    = Nothing
  , _batchFlushTimeout              = Nothing
  , _streamTimeout                  = Nothing
  , _streamKeepAliveLimit           = Nothing
  , _worker                         = defaultWorkerConfig
  }
=======
import           Network.Nakadi.Internal.Config
>>>>>>> 7ad5a706

-- | Producs a new configuration, with mandatory HTTP manager, default
-- consumption parameters and HTTP request template.
newConfigIO
  :: Request           -- ^ Request Template
  -> ConfigIO          -- ^ Resulting Configuration
newConfigIO = newConfig httpBackendIO

-- | Produce a new configuration, with optional HTTP manager settings
-- and mandatory HTTP request template.
newConfigWithDedicatedManager
  :: (MonadIO b, MonadMask b, MonadIO m)
  => ManagerSettings -- ^ Optional 'ManagerSettings'
  -> Request         -- ^ Request template for Nakadi requests
  -> m (Config b)    -- ^ Resulting Configuration
newConfigWithDedicatedManager mngrSettings request = do
  manager <- newTlsManagerWith mngrSettings
  pure $ newConfig httpBackendIO request & setHttpManager manager

-- | Install an HTTP Manager in the provided configuration. If not
-- set, HTTP requests will use a global default manager.
setHttpManager :: Manager -> Config m -> Config m
setHttpManager mngr = L.manager .~ Just mngr

-- | Install a request modifier in the provided configuration. This
-- can be used for e.g. including access tokens in HTTP requests to
-- Nakadi.
setRequestModifier :: (Request -> m Request) -> Config m -> Config m
setRequestModifier = (L.requestModifier .~)

-- | Install a callback in the provided configuration to use in case
-- of deserialization failures when consuming events.
setDeserializationFailureCallback :: (ByteString -> Text -> m ()) -> Config m -> Config m
setDeserializationFailureCallback cb = L.deserializationFailureCallback .~ Just cb

-- | Install a callback in the provided configuration which is used
-- after having successfully established a streaming Nakadi
-- connection.
setStreamConnectCallback :: StreamConnectCallback m -> Config m -> Config m
setStreamConnectCallback cb = L.streamConnectCallback .~ Just cb

-- | Install a callback in the provided configuration which is called
-- on HTTP 5xx errors. This allows the user to act on such error
-- conditions by e.g. logging errors or updating metrics. Note that
-- this callback is called synchronously, thus blocking in this
-- callback delays potential retry attempts.
setHttpErrorCallback :: HttpErrorCallback m -> Config m -> Config m
setHttpErrorCallback cb = L.httpErrorCallback .~ Just cb

-- | Install a logger callback in the provided configuration.
setLogFunc :: LogFunc m -> Config m -> Config m
setLogFunc logFunc = L.logFunc .~ Just logFunc

-- | Set a custom retry policy in the provided configuration.
setRetryPolicy :: RetryPolicyM IO -> Config m -> Config m
setRetryPolicy = (L.retryPolicy .~)

-- | Set flow ID in the provided configuration.
setFlowId :: FlowId -> Config m -> Config m
setFlowId flowId = L.flowId .~ Just flowId

-- | Set flow ID in the provided configuration.
setCommitStrategy :: CommitStrategy -> Config m -> Config m
setCommitStrategy = (L.commitStrategy .~)

-- | Set number of worker threads that should be spawned on
-- subscription consumption. The (per event-type) partitions of the
-- subscription to be consumed will then be mapped onto this finite
-- set of workers.
setWorkerThreads :: Int -> Config m -> Config m
setWorkerThreads n = (L.worker . L.nThreads .~ n)

-- | Set maximum number of uncommitted events.
setMaxUncommittedEvents :: Int32 -> Config m -> Config m
setMaxUncommittedEvents = (L.maxUncommittedEvents ?~)

-- | Set batch limit.
setBatchLimit :: Int32 -> Config m -> Config m
setBatchLimit = (L.batchLimit ?~)

-- | Set stream limit.
setStreamLimit :: Int32 -> Config m -> Config m
setStreamLimit = (L.streamLimit ?~)

-- | Set batch-flush-timeout limit.
setBatchFlushTimeout :: Int32 -> Config m -> Config m
setBatchFlushTimeout = (L.batchFlushTimeout ?~)

-- | Set stream timeout.
setStreamTimeout :: Int32 -> Config m -> Config m
setStreamTimeout = (L.streamTimeout ?~)

-- | Set stream-keep-alive-limit.
setStreamKeepAliveLimit :: Int32 -> Config m -> Config m
setStreamKeepAliveLimit = (L.streamKeepAliveLimit ?~)

setShowTimeLag :: Bool -> Config m -> Config m
setShowTimeLag flag = L.subscriptionStats ?~ SubscriptionStatsConf {_showTimeLag = flag}<|MERGE_RESOLUTION|>--- conflicted
+++ resolved
@@ -48,51 +48,7 @@
 import qualified Network.Nakadi.Internal.Lenses
                                                as L
 import           Network.Nakadi.Internal.Types
-<<<<<<< HEAD
-
--- | Default retry policy.
-defaultRetryPolicy :: MonadIO m => RetryPolicyM m
-defaultRetryPolicy = fullJitterBackoff 2 <> limitRetries 5
-
--- | Default commit strategy.
-defaultCommitStrategy :: CommitStrategy
-defaultCommitStrategy = CommitSync
-
--- | Default worker configuration. This specifies single-threaded consumption of subscriptions.
-defaultWorkerConfig :: WorkerConfig
-defaultWorkerConfig = WorkerConfig {_nThreads = 1}
-
--- | Producs a new configuration, with mandatory HTTP manager, default
--- consumption parameters and HTTP request template.
-newConfig
-  :: Monad b
-  => HttpBackend b
-  -> Request           -- ^ Request Template
-  -> Config b          -- ^ Resulting Configuration
-newConfig httpBackend request = Config
-  { _manager                        = Nothing
-  , _requestTemplate                = request
-  , _requestModifier                = pure
-  , _deserializationFailureCallback = Nothing
-  , _streamConnectCallback          = Nothing
-  , _logFunc                        = Nothing
-  , _retryPolicy                    = defaultRetryPolicy
-  , _http                           = httpBackend
-  , _httpErrorCallback              = Nothing
-  , _flowId                         = Nothing
-  , _commitStrategy                 = defaultCommitStrategy
-  , _subscriptionStats              = Nothing
-  , _maxUncommittedEvents           = Nothing
-  , _batchLimit                     = Nothing
-  , _streamLimit                    = Nothing
-  , _batchFlushTimeout              = Nothing
-  , _streamTimeout                  = Nothing
-  , _streamKeepAliveLimit           = Nothing
-  , _worker                         = defaultWorkerConfig
-  }
-=======
 import           Network.Nakadi.Internal.Config
->>>>>>> 7ad5a706
 
 -- | Producs a new configuration, with mandatory HTTP manager, default
 -- consumption parameters and HTTP request template.
