--- conflicted
+++ resolved
@@ -29,10 +29,6 @@
 
 import           Network.Nakadi.Internal.Prelude
 
-<<<<<<< HEAD
-import           Conduit                             hiding (throwM)
-=======
-import           Control.Monad.IO.Unlift
 import           Control.Concurrent.STM.TBMQueue
                                                 ( TBMQueue
                                                 , newTBMQueue
@@ -40,50 +36,21 @@
                                                 , closeTBMQueue
                                                 , readTBMQueue
                                                 )
-import           UnliftIO.STM                   ( TBQueue
-                                                , TVar
-                                                , newTBQueue
-                                                , writeTBQueue
-                                                , readTBQueue
-                                                , atomically
-                                                , modifyTVar
-                                                , newTVar
-                                                , readTVar
-                                                , swapTVar
-                                                )
+import           UnliftIO.STM                   ( atomically )
 
 import           Conduit                 hiding ( throwM )
-import qualified Control.Concurrent.Async.Timer
-                                               as Timer
-import           Control.Concurrent.STM         ( retry )
->>>>>>> 54676ea0
 import           Control.Lens
 import           Data.Aeson
-<<<<<<< HEAD
-import           Network.HTTP.Client                 (responseBody)
-=======
 import           Control.Monad.Trans.Resource   ( allocate )
-import qualified Data.Conduit.List             as Conduit
-                                                ( mapM_ )
-import           Data.HashMap.Strict            ( HashMap )
-import qualified Data.HashMap.Strict           as HashMap
-import qualified Data.Vector                   as Vector
 import           Network.HTTP.Client            ( responseBody )
->>>>>>> 54676ea0
 import           Network.HTTP.Simple
 import           Network.HTTP.Types
 import           Network.Nakadi.Internal.Config
 import           Network.Nakadi.Internal.Conversions
 import           Network.Nakadi.Internal.Http
-<<<<<<< HEAD
-import qualified Network.Nakadi.Internal.Lenses      as L
-import           Network.Nakadi.Internal.Worker
-=======
 import qualified Network.Nakadi.Internal.Lenses
                                                as L
-import           Network.Nakadi.Subscriptions.Cursors
-
->>>>>>> 54676ea0
+import           Network.Nakadi.Internal.Worker
 import           UnliftIO.Async
 
 -- For dispatching batches to workers, we maintain an integer-indexed
@@ -107,19 +74,8 @@
 -- events is provided to the provided batch processor action. If this
 -- action throws an exception, subscription consumption will terminate.
 subscriptionProcess
-<<<<<<< HEAD
-  :: ( MonadNakadi b m
-     , MonadUnliftIO m
-     , MonadMask m
-     , MonadResource m
-     , FromJSON a )
-  => Maybe ConsumeParameters                  -- ^ 'ConsumeParameters'
-                                              -- to use
-  -> SubscriptionId                           -- ^ Subscription to consume
-=======
-  :: (MonadNakadi b m, MonadUnliftIO m, MonadMask m, FromJSON a)
+  :: (MonadNakadi b m, MonadUnliftIO m, MonadMask m, MonadResource m, FromJSON a)
   => SubscriptionId                           -- ^ Subscription to consume
->>>>>>> 54676ea0
   -> (SubscriptionEventStreamBatch a -> m ()) -- ^ Batch processor action
   -> m ()
 subscriptionProcess subscriptionId processor = subscriptionProcessConduit subscriptionId conduit
@@ -143,19 +99,6 @@
   -> m ()
 subscriptionProcessConduit subscriptionId processor = do
   config <- nakadiAsk
-<<<<<<< HEAD
-  let consumeParams = fromMaybe defaultConsumeParameters maybeConsumeParameters
-      queryParams   = buildSubscriptionConsumeQueryParameters consumeParams
-  httpJsonBodyStream ok200 [(status404, errorSubscriptionNotFound)]
-    (includeFlowId config
-     . setRequestPath path
-     . setRequestQueryParameters queryParams) $
-    subscriptionProcessHandler subscriptionId consumeParams processor
-
-  where path = "/subscriptions/"
-               <> subscriptionIdToByteString subscriptionId
-               <> "/events"
-=======
   let queryParams = buildConsumeQueryParameters config
   httpJsonBodyStream
       ok200
@@ -163,7 +106,6 @@
       (includeFlowId config . setRequestPath path . setRequestQueryParameters queryParams)
     $ subscriptionProcessHandler subscriptionId processor
   where path = "/subscriptions/" <> subscriptionIdToByteString subscriptionId <> "/events"
->>>>>>> 54676ea0
 
 -- | Derive a 'SubscriptionEventStream' from the provided
 -- 'SubscriptionId' and Nakadi streaming response.
@@ -181,31 +123,12 @@
 -- dispatching to worker threads and applying the configured
 -- committing strategy.
 subscriptionProcessHandler
-  :: forall a b m batch.
-     ( MonadNakadi b m
+  :: forall a b m batch
+   . ( MonadNakadi b m
      , MonadUnliftIO m
      , MonadResource m
      , MonadMask m
      , FromJSON a
-<<<<<<< HEAD
-     , batch ~ (SubscriptionEventStreamBatch a) )
-  => SubscriptionId                         -- ^ Subscription ID required for committing.
-  -> ConsumeParameters
-  -> ConduitM batch batch m ()              -- ^ User provided Conduit for stream.
-  -> Response (ConduitM () ByteString m ()) -- ^ Streaming response from Nakadi
-  -> m ()
-subscriptionProcessHandler subscriptionId consumeParams processor response = do
-  config <- nakadiAsk
-  let nWorkers = config^.L.worker.L.nThreads
-  eventStream    <- buildSubscriptionEventStream subscriptionId response
-  workerRegistry <- spawnWorkers subscriptionId eventStream consumeParams nWorkers processor
-  race_ (workersWait workerRegistry) $ runConduit $
-    responseBody response
-    .| linesUnboundedAsciiC
-    .| conduitDecode
-    .| mapC (identity :: batch -> batch)
-    .| workerDispatchSink workerRegistry
-=======
      , batch ~ (SubscriptionEventStreamBatch a)
      )
   => SubscriptionId                         -- ^ Subscription ID required for committing.
@@ -213,200 +136,17 @@
   -> Response (ConduitM () ByteString m ()) -- ^ Streaming response from Nakadi
   -> m ()
 subscriptionProcessHandler subscriptionId processor response = do
-  config      <- nakadiAsk
-  eventStream <- buildSubscriptionEventStream subscriptionId response
-  let producer = responseBody response .| linesUnboundedAsciiC .| conduitDecode config .| processor
-  case config ^. L.commitStrategy of
-    CommitSync ->
-      -- Synchronous case: Simply use a Conduit sink that commits
-      -- every cursor.
-      runConduit $ producer .| subscriptionSink eventStream
-    CommitAsync bufferingStrategy -> do
-      -- Asynchronous case: Create a new queue and spawn a cursor
-      -- committer thread depending on the configured commit buffering
-      -- method. Then execute the provided Conduit processor with a
-      -- sink that sends cursor information to the queue. The cursor
-      -- committer thread reads from this queue and processes the
-      -- cursors.
-      queue <- atomically $ newTBQueue 1024
-      withAsync (subscriptionCommitter bufferingStrategy eventStream queue) $ \asyncHandle -> do
-        link asyncHandle
-        runConduit $ producer .| Conduit.mapM_ (sendToQueue queue)
- where
-  sendToQueue queue batch = atomically $ do
-    let cursor  = batch ^. L.cursor
-        events  = fromMaybe Vector.empty (batch ^. L.events)
-        nEvents = length events
-    writeTBQueue queue (nEvents, cursor)
-
--- | Sink which can be used as sink for Conduits processing
--- subscriptions events. This sink takes care of committing events. It
--- can consume any values which contain Subscription Cursors.
-subscriptionSink
-  :: (MonadIO m, MonadNakadi b m)
-  => SubscriptionEventStream
-  -> ConduitM (SubscriptionEventStreamBatch a) void m ()
-subscriptionSink eventStream = do
-  config <- lift nakadiAsk
-  awaitForever $ \batch -> lift $ do
-    let cursor = batch ^. L.cursor
-    catchAny (commitOneCursor eventStream cursor) $ \exn ->
-      nakadiLiftBase $ case config ^. L.logFunc of
-        Just logFunc ->
-          logFunc "nakadi-client" LevelWarn
-            $  toLogStr
-            $  "Failed to synchronously commit cursor: "
-            <> tshow exn
-        Nothing -> pure ()
-
-type CursorsMap = HashMap (EventTypeName, PartitionName) (Int, SubscriptionCursor)
-
-emptyCursorsMap :: CursorsMap
-emptyCursorsMap = HashMap.empty
-
-cursorKey :: SubscriptionCursor -> (EventTypeName, PartitionName)
-cursorKey cursor = (cursor ^. L.eventType, cursor ^. L.partition)
-
--- | Implementation for the 'CommitNoBuffer' strategy: We simply read
--- every cursor and commit it in order.
-unbufferedCommitLoop
-  :: (MonadNakadi b m, MonadIO m)
-  => SubscriptionEventStream
-  -> TBQueue (Int, SubscriptionCursor)
-  -> m ()
-unbufferedCommitLoop eventStream queue = do
   config <- nakadiAsk
-  forever $ do
-    (_nEvents, cursor) <- atomically . readTBQueue $ queue
-    catchAny (subscriptionCursorCommit eventStream [cursor]) $ \exn -> do
-      nakadiLiftBase $ case config ^. L.logFunc of
-        Just logFunc ->
-          logFunc "nakadi-client" LevelWarn
-            $  toLogStr
-            $  "Failed to commit cursor "
-            <> tshow cursor
-            <> ": "
-            <> tshow exn
-        Nothing -> pure ()
-
-cursorBufferSize :: Config m -> Int
-cursorBufferSize conf = case _maxUncommittedEvents conf of
-  Nothing -> 1
-  Just n  -> n & fromIntegral & (* safetyFactor) & round
-  where safetyFactor = 0.5
-
--- | Main function for the cursor committer thread. Logic depends on
--- the provided buffering strategy.
-subscriptionCommitter
-  :: (MonadNakadi b m, MonadUnliftIO m, MonadMask m)
-  => CommitBufferingStrategy
-  -> SubscriptionEventStream
-  -> TBQueue (Int, SubscriptionCursor)
-  -> m ()
-
--- | Implementation for the 'CommitNoBuffer' strategy: We simply read
--- every cursor and commit it in order.
-subscriptionCommitter CommitNoBuffer eventStream queue = unbufferedCommitLoop eventStream queue
-
--- | Implementation of the 'CommitTimeBuffer' strategy: We use an
--- async timer for committing cursors at specified intervals.
-subscriptionCommitter (CommitTimeBuffer millis) eventStream queue = do
-  let timerConf = Timer.defaultConf & Timer.setInitDelay (fromIntegral millis) & Timer.setInterval
-        (fromIntegral millis)
-  cursorsMap <- liftIO . atomically $ newTVar emptyCursorsMap
-  withAsync (cursorConsumer cursorsMap) $ \asyncCursorConsumer -> do
-    link asyncCursorConsumer
-    Timer.withAsyncTimer timerConf $ \timer -> forever $ do
-      Timer.wait timer
-      commitAllCursors eventStream cursorsMap
- where -- | The cursorsConsumer drains the cursors queue and adds each
-        -- cursor to the provided cursorsMap.
-  cursorConsumer cursorsMap = forever . liftIO . atomically $ do
-    (_, cursor) <- readTBQueue queue
-    modifyTVar cursorsMap (HashMap.insert (cursorKey cursor) (0, cursor))
-
--- | Implementation of the 'CommitSmartBuffer' strategy: We use an
--- async timer for committing cursors at specified intervals, but if
--- the number of uncommitted events reaches some threshold before the
--- next scheduled commit, a commit is being done right away and the
--- timer is resetted.
-subscriptionCommitter CommitSmartBuffer eventStream queue = do
-  config <- nakadiAsk
-  let
-    millisDefault = 1000
-    nMaxEvents    = cursorBufferSize config
-    timerConf =
-      Timer.defaultConf & Timer.setInitDelay (fromIntegral millisDefault) & Timer.setInterval
-        (fromIntegral millisDefault)
-  if nMaxEvents > 1
-    then do
-      cursorsMap <- liftIO . atomically $ newTVar emptyCursorsMap
-      withAsync (cursorConsumer cursorsMap) $ \asyncCursorConsumer -> do
-        link asyncCursorConsumer
-        Timer.withAsyncTimer timerConf $ cursorCommitter cursorsMap nMaxEvents
-    else unbufferedCommitLoop eventStream queue
- where -- | The cursorsConsumer drains the cursors queue and adds
-        -- each cursor to the provided cursorsMap.
-  cursorConsumer cursorsMap = forever . liftIO . atomically $ do
-    (nEvents, cursor) <- readTBQueue queue
-    modifyTVar cursorsMap $ HashMap.insertWith updateCursor (cursorKey cursor) (nEvents, cursor)
-
-  -- | Adds the old number of events to the new entry in the
-  -- cursors map.
-  updateCursor cursorNew (nEventsOld, _) = cursorNew & _1 %~ (+ nEventsOld)
-
-  -- | Committer loop.
-  cursorCommitter cursorsMap nMaxEvents timer =
-    forever
-      $   race (Timer.wait timer) (maxEventsReached cursorsMap nMaxEvents)
-      >>= \case
-            Left _ ->
-              -- Timer has elapsed, simply commit all currently
-              -- buffered cursors.
-              commitAllCursors eventStream cursorsMap
-            Right _ -> do
-              -- Events processed since last cursor commit have
-              -- crosses configured threshold for at least one
-              -- partition. Commit cursors on all such partitions.
-              Timer.reset timer
-              commitAllCursors eventStream cursorsMap
-
-  -- | Returns list of cursors that should be committed
-  -- considering the number of events processed on the
-  -- respective partition since the last commit. Blocks until at
-  -- least one such cursor is found.
-  maxEventsReached cursorsMap nMaxEvents = liftIO . atomically $ do
-    cursorsList <- HashMap.toList <$> readTVar cursorsMap
-    let cursorsCommit = filter (shouldBeCommitted nMaxEvents) cursorsList
-    if null cursorsCommit then retry else pure ()
-
-  -- | Returns True if the provided cursor should be committed.
-  shouldBeCommitted nMaxEvents cursor = cursor ^. _2 . _1 >= nMaxEvents
-
--- | This function commits all cursors in the provided cursorsMap.
-commitAllCursors
-  :: (MonadNakadi b m, MonadIO m) => SubscriptionEventStream -> TVar CursorsMap -> m ()
-commitAllCursors eventStream cursorsMap = do
-  cursors <- liftIO . atomically $ swapTVar cursorsMap emptyCursorsMap
-  forM_ cursors $ \(_nEvents, cursor) -> commitOneCursor eventStream cursor
-
--- | This function takes care of committing a single cursor. Exceptions will be
--- catched and logged, but the failure will NOT be propagated. This means that
--- Nakadi itself is in control of disconnecting us.
-commitOneCursor
-  :: (MonadIO m, MonadNakadi b m) => SubscriptionEventStream -> SubscriptionCursor -> m ()
-commitOneCursor eventStream cursor = do
-  config <- nakadiAsk
-  catchAny (subscriptionCursorCommit eventStream [cursor])
-    $ \exn -> nakadiLiftBase $ case config ^. L.logFunc of
-        Just logFunc ->
-          logFunc "nakadi-client" LevelWarn
-            $  toLogStr
-            $  "Failed to commit cursor "
-            <> tshow cursor
-            <> ": "
-            <> tshow exn
-        Nothing -> pure ()
+  let nWorkers = config ^. L.worker . L.nThreads
+  eventStream    <- buildSubscriptionEventStream subscriptionId response
+  workerRegistry <- spawnWorkers subscriptionId eventStream nWorkers processor
+  race_ (workersWait workerRegistry)
+    $  runConduit
+    $  responseBody response
+    .| linesUnboundedAsciiC
+    .| conduitDecode
+    .| mapC (identity :: batch -> batch)
+    .| workerDispatchSink workerRegistry
 
 -- | Experimental API.
 --
@@ -454,5 +194,4 @@
   => SubscriptionId     -- ^ Subscription to consume
   -> ConduitM () a m () -- ^ Conduit processor.
 subscriptionSourceEvents subscriptionId =
-  subscriptionSource subscriptionId .| concatMapC (\batch -> fromMaybe mempty (batch & _events))
->>>>>>> 54676ea0
+  subscriptionSource subscriptionId .| concatMapC (\batch -> fromMaybe mempty (batch & _events))