{-|
Module      : Network.Nakadi.Subscriptions.Stats
Description : Implementation of Nakadi Subscription API
Copyright   : (c) Moritz Schulte 2017, 2018
License     : BSD3
Maintainer  : mtesseract@silverratio.net
Stability   : experimental
Portability : POSIX

This module implements the @\/subscriptions@ API.
-}

{-# LANGUAGE FlexibleContexts      #-}
{-# LANGUAGE MultiParamTypeClasses #-}
{-# LANGUAGE TupleSections         #-}

module Network.Nakadi.Subscriptions
  ( module Network.Nakadi.Subscriptions.Cursors
  , module Network.Nakadi.Subscriptions.Events
  , module Network.Nakadi.Subscriptions.Stats
  , module Network.Nakadi.Subscriptions.Subscription
  , subscriptionCreate'
  , subscriptionCreate
  , subscriptionsList'
  , subscriptionsSource
  , subscriptionsList
  )
where

import           Network.Nakadi.Internal.Prelude

import           Conduit
import qualified Control.Exception.Safe        as Safe
import           Control.Lens
import qualified Data.Text                     as Text
import           Network.Nakadi.Internal.Http
import qualified Network.Nakadi.Internal.Lenses
                                               as L
import           Network.Nakadi.Internal.Util
import           Network.Nakadi.Subscriptions.Cursors
import           Network.Nakadi.Subscriptions.Events
import           Network.Nakadi.Subscriptions.Stats
import           Network.Nakadi.Subscriptions.Subscription

path :: ByteString
path = "/subscriptions"

-- | @POST@ to @\/subscriptions@. Creates a new subscription. Low
-- level interface.
<<<<<<< HEAD
subscriptionCreate' :: MonadNakadi b m => SubscriptionRequest -> m Subscription
=======
subscriptionCreate' :: MonadNakadi b m => Subscription -> m Subscription
>>>>>>> 8f4d8b51
subscriptionCreate' subscription = httpJsonBody
  status201
  [(ok200, errorSubscriptionExistsAlready)]
  ( setRequestMethod "POST"
  . setRequestPath path
  . setRequestBodyJSON subscription
  )

-- | @POST@ to @\/subscriptions@. Creates a new subscription. Does not
-- fail if the requested subscription does already exist.
subscriptionCreate
<<<<<<< HEAD
  :: (MonadNakadi b m, MonadCatch m) => SubscriptionRequest -> m Subscription
=======
  :: (MonadNakadi b m, MonadCatch m) => Subscription -> m Subscription
>>>>>>> 8f4d8b51
subscriptionCreate subscription = Safe.catchJust
  exceptionPredicate
  (subscriptionCreate' subscription)
  return
 where
  exceptionPredicate (SubscriptionExistsAlready s) = Just s
  exceptionPredicate _                             = Nothing

-- | @GET@ to @\/subscriptions@. Internal low-level interface.
subscriptionsGet
  :: MonadNakadi b m
  => [(ByteString, ByteString)]
  -> m SubscriptionsListResponse
subscriptionsGet queryParameters = httpJsonBody
  ok200
  []
  ( setRequestMethod "GET"
  . setRequestPath path
  . setRequestQueryParameters queryParameters
  )

buildQueryParameters
  :: Maybe ApplicationName
  -> Maybe [EventTypeName]
  -> Maybe Limit
  -> Maybe Offset
  -> [(ByteString, ByteString)]
buildQueryParameters maybeOwningApp maybeEventTypeNames maybeLimit maybeOffset
  = catMaybes
    $  [ ("owning_application", )
       .   encodeUtf8
       .   unApplicationName
       <$> maybeOwningApp
       , ("limit", ) . encodeUtf8 . tshow <$> maybeLimit
       , ("offset", ) . encodeUtf8 . tshow <$> maybeOffset
       ]
    ++ case maybeEventTypeNames of
         Just eventTypeNames -> map
           (Just . ("event_type", ) . encodeUtf8 . unEventTypeName)
           eventTypeNames
         Nothing -> []

-- | @GET@ to @\/subscriptions@. Retrieves all subscriptions matching
-- the provided filter criteria. Low-level interface using pagination.
subscriptionsList'
  :: (MonadNakadi b m)
  => Maybe ApplicationName
  -> Maybe [EventTypeName]
  -> Maybe Limit
  -> Maybe Offset
  -> m SubscriptionsListResponse
subscriptionsList' maybeOwningApp maybeEventTypeNames maybeLimit maybeOffset =
  subscriptionsGet queryParameters
 where
  queryParameters = buildQueryParameters maybeOwningApp
                                         maybeEventTypeNames
                                         maybeLimit
                                         maybeOffset

-- | @GET@ to @\/subscriptions@. Retrieves all subscriptions matching
-- the provided filter criteria. High-level Conduit interface.
subscriptionsSource
  :: (MonadNakadi b m)
  => Maybe ApplicationName
  -> Maybe [EventTypeName]
  -> m (ConduitM () [Subscription] m ())
subscriptionsSource maybeOwningApp maybeEventTypeNames = pure
  $ nextPage initialQueryParameters
 where
  nextPage queryParameters = do
    resp <- lift $ subscriptionsGet queryParameters
    yield (resp ^. L.items)
    let maybeNextPath =
          Text.unpack . (view L.href) <$> (resp ^. L.links . L.next)
    case maybeNextPath >>= extractQueryParametersFromPath of
      Just nextQueryParameters -> nextPage nextQueryParameters
      Nothing                  -> return ()

  initialQueryParameters =
    buildQueryParameters maybeOwningApp maybeEventTypeNames Nothing Nothing

-- | @GET@ to @\/subscriptions@. Retrieves all subscriptions matching
-- the provided filter criteria. High-level list interface.
subscriptionsList
  :: MonadNakadi b m
  => Maybe ApplicationName
  -> Maybe [EventTypeName]
  -> m [Subscription]
subscriptionsList maybeOwningApp maybeEventTypeNames = do
  source <- subscriptionsSource maybeOwningApp maybeEventTypeNames
  runConduit $ source .| concatC .| sinkList<|MERGE_RESOLUTION|>--- conflicted
+++ resolved
@@ -1,7 +1,7 @@
 {-|
 Module      : Network.Nakadi.Subscriptions.Stats
 Description : Implementation of Nakadi Subscription API
-Copyright   : (c) Moritz Schulte 2017, 2018
+Copyright   : (c) Moritz Clasmeier 2017, 2018
 License     : BSD3
 Maintainer  : mtesseract@silverratio.net
 Stability   : experimental
@@ -47,47 +47,28 @@
 
 -- | @POST@ to @\/subscriptions@. Creates a new subscription. Low
 -- level interface.
-<<<<<<< HEAD
 subscriptionCreate' :: MonadNakadi b m => SubscriptionRequest -> m Subscription
-=======
-subscriptionCreate' :: MonadNakadi b m => Subscription -> m Subscription
->>>>>>> 8f4d8b51
 subscriptionCreate' subscription = httpJsonBody
   status201
   [(ok200, errorSubscriptionExistsAlready)]
-  ( setRequestMethod "POST"
-  . setRequestPath path
-  . setRequestBodyJSON subscription
-  )
+  (setRequestMethod "POST" . setRequestPath path . setRequestBodyJSON subscription)
 
 -- | @POST@ to @\/subscriptions@. Creates a new subscription. Does not
 -- fail if the requested subscription does already exist.
-subscriptionCreate
-<<<<<<< HEAD
-  :: (MonadNakadi b m, MonadCatch m) => SubscriptionRequest -> m Subscription
-=======
-  :: (MonadNakadi b m, MonadCatch m) => Subscription -> m Subscription
->>>>>>> 8f4d8b51
-subscriptionCreate subscription = Safe.catchJust
-  exceptionPredicate
-  (subscriptionCreate' subscription)
-  return
+subscriptionCreate :: (MonadNakadi b m, MonadCatch m) => SubscriptionRequest -> m Subscription
+subscriptionCreate subscription = Safe.catchJust exceptionPredicate
+                                                 (subscriptionCreate' subscription)
+                                                 return
  where
   exceptionPredicate (SubscriptionExistsAlready s) = Just s
   exceptionPredicate _                             = Nothing
 
 -- | @GET@ to @\/subscriptions@. Internal low-level interface.
-subscriptionsGet
-  :: MonadNakadi b m
-  => [(ByteString, ByteString)]
-  -> m SubscriptionsListResponse
+subscriptionsGet :: MonadNakadi b m => [(ByteString, ByteString)] -> m SubscriptionsListResponse
 subscriptionsGet queryParameters = httpJsonBody
   ok200
   []
-  ( setRequestMethod "GET"
-  . setRequestPath path
-  . setRequestQueryParameters queryParameters
-  )
+  (setRequestMethod "GET" . setRequestPath path . setRequestQueryParameters queryParameters)
 
 buildQueryParameters
   :: Maybe ApplicationName
@@ -95,19 +76,15 @@
   -> Maybe Limit
   -> Maybe Offset
   -> [(ByteString, ByteString)]
-buildQueryParameters maybeOwningApp maybeEventTypeNames maybeLimit maybeOffset
-  = catMaybes
-    $  [ ("owning_application", )
-       .   encodeUtf8
-       .   unApplicationName
-       <$> maybeOwningApp
+buildQueryParameters maybeOwningApp maybeEventTypeNames maybeLimit maybeOffset =
+  catMaybes
+    $  [ ("owning_application", ) . encodeUtf8 . unApplicationName <$> maybeOwningApp
        , ("limit", ) . encodeUtf8 . tshow <$> maybeLimit
        , ("offset", ) . encodeUtf8 . tshow <$> maybeOffset
        ]
     ++ case maybeEventTypeNames of
-         Just eventTypeNames -> map
-           (Just . ("event_type", ) . encodeUtf8 . unEventTypeName)
-           eventTypeNames
+         Just eventTypeNames ->
+           map (Just . ("event_type", ) . encodeUtf8 . unEventTypeName) eventTypeNames
          Nothing -> []
 
 -- | @GET@ to @\/subscriptions@. Retrieves all subscriptions matching
@@ -119,13 +96,10 @@
   -> Maybe Limit
   -> Maybe Offset
   -> m SubscriptionsListResponse
-subscriptionsList' maybeOwningApp maybeEventTypeNames maybeLimit maybeOffset =
-  subscriptionsGet queryParameters
+subscriptionsList' maybeOwningApp maybeEventTypeNames maybeLimit maybeOffset = subscriptionsGet
+  queryParameters
  where
-  queryParameters = buildQueryParameters maybeOwningApp
-                                         maybeEventTypeNames
-                                         maybeLimit
-                                         maybeOffset
+  queryParameters = buildQueryParameters maybeOwningApp maybeEventTypeNames maybeLimit maybeOffset
 
 -- | @GET@ to @\/subscriptions@. Retrieves all subscriptions matching
 -- the provided filter criteria. High-level Conduit interface.
@@ -134,28 +108,22 @@
   => Maybe ApplicationName
   -> Maybe [EventTypeName]
   -> m (ConduitM () [Subscription] m ())
-subscriptionsSource maybeOwningApp maybeEventTypeNames = pure
-  $ nextPage initialQueryParameters
+subscriptionsSource maybeOwningApp maybeEventTypeNames = pure $ nextPage initialQueryParameters
  where
   nextPage queryParameters = do
     resp <- lift $ subscriptionsGet queryParameters
     yield (resp ^. L.items)
-    let maybeNextPath =
-          Text.unpack . (view L.href) <$> (resp ^. L.links . L.next)
+    let maybeNextPath = Text.unpack . (view L.href) <$> (resp ^. L.links . L.next)
     case maybeNextPath >>= extractQueryParametersFromPath of
       Just nextQueryParameters -> nextPage nextQueryParameters
       Nothing                  -> return ()
 
-  initialQueryParameters =
-    buildQueryParameters maybeOwningApp maybeEventTypeNames Nothing Nothing
+  initialQueryParameters = buildQueryParameters maybeOwningApp maybeEventTypeNames Nothing Nothing
 
 -- | @GET@ to @\/subscriptions@. Retrieves all subscriptions matching
 -- the provided filter criteria. High-level list interface.
 subscriptionsList
-  :: MonadNakadi b m
-  => Maybe ApplicationName
-  -> Maybe [EventTypeName]
-  -> m [Subscription]
+  :: MonadNakadi b m => Maybe ApplicationName -> Maybe [EventTypeName] -> m [Subscription]
 subscriptionsList maybeOwningApp maybeEventTypeNames = do
   source <- subscriptionsSource maybeOwningApp maybeEventTypeNames
   runConduit $ source .| concatC .| sinkList