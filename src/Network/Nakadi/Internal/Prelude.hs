{-|
Module      : Network.Nakadi.Prelude
Description : Nakadi Client Prelude (Internal)
<<<<<<< HEAD
Copyright   : (c) Moritz Clasmeier 2017, 2018
=======
Copyright   : (c) Moritz Clasmeier 2017
>>>>>>> 54676ea0
License     : BSD3
Maintainer  : mtesseract@silverratio.net
Stability   : experimental
Portability : POSIX

Internal custom Prelude.
-}

module Network.Nakadi.Internal.Prelude
  ( module Prelude
  , module Control.Monad.IO.Unlift
  , module Data.Int
  , module Data.Monoid
  , module Data.Maybe
  , module Control.Monad
  , module Control.Exception.Safe
  , module Control.Monad.Reader.Class
  , ByteString
  , Text
  , Map
  , tshow
  , encodeUtf8
  , decodeUtf8
  , identity
  , undefined
  , error
  , Request
  , Response
  ) where

import           Control.Exception.Safe
import           Control.Monad
import           Control.Monad.IO.Class
import           Control.Monad.IO.Unlift
import           Control.Monad.Reader.Class
import           Data.ByteString
import           Data.Int
import           Data.Map                   (Map)
import           Data.Maybe
import           Data.Monoid
import           Data.Text                  (Text)
import qualified Data.Text                  as Text
import           Data.Text.Encoding
import           Network.HTTP.Client        (Request, Response)
import           Prelude                    hiding (error, id, undefined)
import qualified Prelude

tshow :: Show a => a -> Text
tshow = Text.pack . show

identity :: a -> a
identity x = x

{-# WARNING undefined "usage of 'undefined' forbidden" #-}
undefined :: a
undefined = Prelude.undefined

{-# WARNING error "usage of 'error' forbidden" #-}
error :: String -> a
error = Prelude.error<|MERGE_RESOLUTION|>--- conflicted
+++ resolved
@@ -1,11 +1,7 @@
 {-|
 Module      : Network.Nakadi.Prelude
 Description : Nakadi Client Prelude (Internal)
-<<<<<<< HEAD
 Copyright   : (c) Moritz Clasmeier 2017, 2018
-=======
-Copyright   : (c) Moritz Clasmeier 2017
->>>>>>> 54676ea0
 License     : BSD3
 Maintainer  : mtesseract@silverratio.net
 Stability   : experimental
@@ -34,7 +30,8 @@
   , error
   , Request
   , Response
-  ) where
+  )
+where
 
 import           Control.Exception.Safe
 import           Control.Monad
@@ -43,14 +40,19 @@
 import           Control.Monad.Reader.Class
 import           Data.ByteString
 import           Data.Int
-import           Data.Map                   (Map)
+import           Data.Map                       ( Map )
 import           Data.Maybe
 import           Data.Monoid
-import           Data.Text                  (Text)
-import qualified Data.Text                  as Text
+import           Data.Text                      ( Text )
+import qualified Data.Text                     as Text
 import           Data.Text.Encoding
-import           Network.HTTP.Client        (Request, Response)
-import           Prelude                    hiding (error, id, undefined)
+import           Network.HTTP.Client            ( Request
+                                                , Response
+                                                )
+import           Prelude                 hiding ( error
+                                                , id
+                                                , undefined
+                                                )
 import qualified Prelude
 
 tshow :: Show a => a -> Text
