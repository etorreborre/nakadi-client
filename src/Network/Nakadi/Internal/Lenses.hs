--- conflicted
+++ resolved
@@ -24,15 +24,9 @@
 import           Network.Nakadi.Internal.Prelude
 
 import           Control.Lens
-<<<<<<< HEAD
-import           Data.Text                               (Text)
-import           Data.Time.Clock
-import           Data.UUID                               (UUID)
-=======
 import           Data.Text                      ( Text )
 import           Data.Time.Clock
 import           Data.UUID                      ( UUID )
->>>>>>> 54676ea0
 import           Network.Nakadi.Internal.TH
 
 import           Network.Nakadi.Internal.Types.Committer
@@ -68,15 +62,12 @@
 makeNakadiLenses ''CursorCommit
 makeNakadiLenses ''SubscriptionsListResponse
 makeNakadiLenses ''Subscription
-<<<<<<< HEAD
 makeNakadiLenses ''WorkerConfig
 makeNakadiLenses ''StagedCursor
 makeNakadiLenses ''StagedCursors
 makeNakadiLenses ''Worker
 makeNakadiLenses ''WorkerRegistry
-=======
 makeNakadiLenses ''SubscriptionRequest
->>>>>>> 54676ea0
 
 instance HasNakadiId StreamId Text where
   id f (StreamId a) = StreamId <$> f a
