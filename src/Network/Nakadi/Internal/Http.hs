--- conflicted
+++ resolved
@@ -78,15 +78,6 @@
    . (FromJSON a, MonadNakadi b m)
   => ConduitM ByteString a m () -- ^ Conduit deserializing bytestrings
                                 -- into custom values
-<<<<<<< HEAD
-conduitDecode config = awaitForever $ \a -> case eitherDecodeStrict' a of
-  Right v   -> yield v
-  Left  err -> lift . nakadiLiftBase $ callback a (Text.pack err)
- where
-  callback bs err = case config ^. L.deserializationFailureCallback of
-    Nothing -> throwM $ DeserializationFailure bs err
-    Just cb -> cb bs err
-=======
 conduitDecode = do
   config <- lift nakadiAsk
   awaitForever $ \ a -> case eitherDecodeStrict' a of
@@ -97,7 +88,6 @@
          case config^.L.deserializationFailureCallback of
            Nothing -> throwM $ DeserializationFailure bs err
            Just cb -> cb bs err
->>>>>>> 3a0dca5b
 
 -- | Throw 'HttpException' exception on server errors (5xx).
 checkNakadiResponse :: Request -> Response BodyReader -> IO ()
@@ -132,7 +122,8 @@
   nakadiLiftBase $ nakadiHttpLbs config req (config ^. L.manager)
 
 nakadiHttpLbs :: Config b -> Request -> Maybe Manager -> b (Response LB.ByteString)
-nakadiHttpLbs config = (config ^. L.http . L.httpLbs) r
+nakadiHttpLbs config = (config ^. L.http . L.httpLbs) config
+
 -- | Executes an HTTP request using the provided configuration and a
 -- pure request modifier. Returns the HTTP response and separately the
 -- response status.
@@ -269,5 +260,4 @@
 errorBatchPartiallySubmitted s = BatchPartiallySubmitted <$> decodeThrow s
 
 errorBatchNotSubmitted :: MonadThrow m => ByteString.Lazy.ByteString -> m NakadiException
-errorBatchNotSubmitted s = BatchNotSubmitted <$> decodeThrow s
 errorBatchNotSubmitted s = BatchNotSubmitted <$> decodeThrow s