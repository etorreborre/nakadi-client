--- conflicted
+++ resolved
@@ -35,35 +35,6 @@
 
 type ConfigIO = Config IO
 
-<<<<<<< HEAD
-data Config m where
-  Config :: { _requestTemplate                :: Request
-            , _requestModifier                :: Request -> m Request
-            , _manager                        :: Maybe Manager
-            , _consumeParameters              :: Maybe ConsumeParameters
-            , _deserializationFailureCallback :: Maybe (ByteString -> Text -> m ())
-            , _streamConnectCallback          :: Maybe (StreamConnectCallback m)
-            , _logFunc                        :: Maybe (LogFunc m)
-            , _retryPolicy                    :: RetryPolicyM IO
-            , _http                           :: HttpBackend m
-            , _httpErrorCallback              :: Maybe (HttpErrorCallback m)
-            , _flowId                         :: Maybe FlowId
-            , _commitStrategy                 :: CommitStrategy
-            , _worker                         :: WorkerConfig
-            } -> Config m
-
--- | ConsumeParameters
-
-data ConsumeParameters = ConsumeParameters
-  { _maxUncommittedEvents :: Maybe Int32
-  , _batchLimit           :: Maybe Int32
-  , _streamLimit          :: Maybe Int32
-  , _batchFlushTimeout    :: Maybe Int32
-  , _streamTimeout        :: Maybe Int32
-  , _streamKeepAliveLimit :: Maybe Int32
-  } deriving (Show, Eq, Ord)
-
-=======
 data Config m =
   Config { _requestTemplate                :: Request
          , _requestModifier                :: Request -> m Request
@@ -83,8 +54,8 @@
          , _batchFlushTimeout              :: Maybe Int32
          , _streamTimeout                  :: Maybe Int32
          , _streamKeepAliveLimit           :: Maybe Int32
+         , _worker                         :: WorkerConfig
          }
->>>>>>> 54676ea0
 
 data HttpBackend b = HttpBackend
   { _httpLbs           :: Config b -> Request -> Maybe Manager -> b (Response LB.ByteString)
@@ -92,11 +63,10 @@
   , _httpResponseClose :: Response () -> b ()
   }
 
-<<<<<<< HEAD
 data WorkerConfig = WorkerConfig
   { _nThreads      :: Int
-=======
+  }
+
 data SubscriptionStatsConf = SubscriptionStatsConf
   { _showTimeLag :: Bool
->>>>>>> 54676ea0
   }