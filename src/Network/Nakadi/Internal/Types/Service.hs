--- conflicted
+++ resolved
@@ -237,13 +237,8 @@
 data Metadata = Metadata
   { _eid        :: EventId -- ^ Event ID
   , _occurredAt :: Timestamp -- ^ Occurred-At timestamp
-<<<<<<< HEAD
   , _parentEids :: Maybe [EventId] -- ^ Event IDs of the Events which triggered this event
-  , _partition  :: Maybe Text -- ^ Partition on which this Event is stored
-=======
-  , _parentEids :: Maybe [Text] -- ^ Event IDs of the Events which triggered this event
   , _partition  :: Maybe PartitionName -- ^ Partition on which this Event is stored
->>>>>>> fa238fde
   } deriving (Eq, Show, Generic)
 
 deriveJSON nakadiJsonOptions ''Metadata
