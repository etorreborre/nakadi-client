{-# LANGUAGE LambdaCase            #-}
{-# LANGUAGE DuplicateRecordFields #-}
{-# LANGUAGE FlexibleContexts      #-}
{-# LANGUAGE RecordWildCards       #-}
{-# LANGUAGE ScopedTypeVariables   #-}

module Network.Nakadi.EventTypes.Test where

import           ClassyPrelude           hiding ( withAsync )

import           Control.Lens
import           Data.Function                  ( (&) )
import           Network.Nakadi
import           Network.Nakadi.EventTypes.CursorsLag.Test
import           Network.Nakadi.EventTypes.ShiftedCursors.Test
<<<<<<< HEAD
=======
import           Network.Nakadi.EventTypes.BusinessEvents.Test
>>>>>>> 8f4d8b51
import qualified Network.Nakadi.Lenses         as L
import qualified Data.Vector                   as Vector
import           Network.Nakadi.Tests.Common
import           Test.Tasty
import           Test.Tasty.HUnit
import           System.IO.Unsafe
import           UnliftIO.Async

testEventTypes :: Config App -> TestTree
testEventTypes conf = testGroup
  "EventTypes"
  [ testCase "EventTypesPrepare"            (testEventTypesPrepare conf)
  , testCase "EventTypesGet"                (testEventTypesGet conf)
  , testCase "EventTypesDeleteCreateAndGet" (testEventTypesDeleteCreateGet conf)
  , testCase "EventTypePartitionsGet"       (testEventTypePartitionsGet conf)
  , testCase "EventTypeCursorDistances0"    (testEventTypeCursorDistances0 conf)
<<<<<<< HEAD
  , testCase "EventTypeCursorDistances10"   (testEventTypeCursorDistances10 conf)
=======
  , testCase "EventTypeCursorDistances10" (testEventTypeCursorDistances10 conf)
>>>>>>> 8f4d8b51
  , testCase "EventTypePublishData"         (testEventTypePublishData conf)
  , testCase "EventTypeParseFlowId"         (testEventTypeParseFlowId conf)
  , testCase "EventTypeDeserializationFailureException"
             (testEventTypeDeserializationFailureException conf)
<<<<<<< HEAD
  , testCase "EventTypeDeserializationFailure" (testEventTypeDeserializationFailure conf)
=======
  , testCase "EventTypeDeserializationFailure"
             (testEventTypeDeserializationFailure conf)
>>>>>>> 8f4d8b51
  , testEventTypesShiftedCursors conf
  , testEventTypesCursorsLag conf
  , testBusinessEvents conf
  ]

testEventTypesPrepare :: Config App -> Assertion
testEventTypesPrepare conf = runApp . runNakadiT conf $ do
  subscriptions <- subscriptionsList Nothing Nothing
  let subscriptionIds = map (view L.id) $ subscriptions
  forM_ subscriptionIds subscriptionDelete

testEventTypesGet :: Config App -> Assertion
testEventTypesGet conf = runApp . runNakadiT conf $ void eventTypesList

testEventTypesDeleteCreateGet :: Config App -> Assertion
testEventTypesDeleteCreateGet conf = runApp . runNakadiT conf $ do
  eventTypeDelete myEventTypeName `catch` (ignoreExnNotFound ())
  eventTypeCreate myEventType
  myEventTypes <- filterMyEvent <$> eventTypesList
  liftIO $ length myEventTypes @=? 1
  eventTypeDelete myEventTypeName
  myEventTypes' <- filterMyEvent <$> eventTypesList
  liftIO $ length myEventTypes' @=? 0
  where filterMyEvent = filter ((myEventTypeName ==) . (view L.name))

testEventTypePartitionsGet :: Config App -> Assertion
testEventTypePartitionsGet conf = runApp . runNakadiT conf $ do
  eventTypeDelete myEventTypeName `catch` (ignoreExnNotFound ())
  eventTypeCreate myEventType
  void $ eventTypePartitions myEventTypeName

testEventTypeCursorDistances0 :: Config App -> Assertion
testEventTypeCursorDistances0 conf = runApp . runNakadiT conf $ do
  eventTypeDelete myEventTypeName `catch` (ignoreExnNotFound ())
  eventTypeCreate myEventType
  partitions <- eventTypePartitions myEventTypeName
  let cursors = map extractCursor partitions
  forM_ cursors $ \cursor -> do
    distance <- cursorDistance myEventTypeName cursor cursor
    liftIO $ distance @=? 0

testEventTypeCursorDistances10 :: Config App -> Assertion
testEventTypeCursorDistances10 conf = runApp . runNakadiT conf $ do
  eventTypeDelete myEventTypeName `catch` (ignoreExnNotFound ())
  eventTypeCreate myEventType
  partitions <- eventTypePartitions myEventTypeName
  let cursors = map extractCursor partitions

  forM_ [1 .. 10] $ \_ -> do
    now <- liftIO getCurrentTime
    eid <- EventId <$> genRandomUUID
    eventsPublish myEventTypeName [myDataChangeEvent eid now]

  cursorPairs <- forM cursors $ \cursor@Cursor {..} -> do
    part <- eventTypePartition myEventTypeName _partition
    let cursor' = extractCursor part
    return (cursor, cursor')

<<<<<<< HEAD
  distances <- forM cursorPairs $ \(c, c') -> cursorDistance myEventTypeName c c'
=======
  distances <- forM cursorPairs
    $ \(c, c') -> cursorDistance myEventTypeName c c'
>>>>>>> 8f4d8b51

  let totalDistances = sum distances
  liftIO $ totalDistances @=? 10

<<<<<<< HEAD
mySubscription :: SubscriptionRequest
mySubscription = SubscriptionRequest
  { _owningApplication    = "test-suite"
  , _eventTypes           = [EventTypeName "test.FOO"]
  , _consumerGroup        = Nothing
  , _subscriptionPosition = Nothing
=======
mySubscription :: Subscription
mySubscription = Subscription
  { _id                = Nothing
  , _owningApplication = "test-suite"
  , _eventTypes        = [EventTypeName "test.FOO"]
  , _consumerGroup     = Nothing -- ??
  , _createdAt         = Nothing
  , _readFrom          = Just SubscriptionPositionEnd
  , _initialCursors    = Nothing
>>>>>>> 8f4d8b51
  }

createMySubscription :: (MonadUnliftIO m, MonadNakadi b m) => m SubscriptionId
createMySubscription = do
  newSubscription <- subscriptionCreate mySubscription `catch` \case
    SubscriptionExistsAlready s -> pure s
    exn                         -> throwIO exn
<<<<<<< HEAD
  pure (newSubscription ^. L.id)

consumeParametersSingle :: ConsumeParameters
consumeParametersSingle = defaultConsumeParameters & setBatchLimit 1 & setBatchFlushTimeout 1
=======
  let (Just subscriptionId) = newSubscription ^. L.id
  pure subscriptionId

consumeParametersSingle :: ConsumeParameters
consumeParametersSingle =
  defaultConsumeParameters & setBatchLimit 1 & setBatchFlushTimeout 1
>>>>>>> 8f4d8b51

testEventTypePublishData :: Config App -> Assertion
testEventTypePublishData conf = runApp . runNakadiT conf $ do
  now <- liftIO getCurrentTime
  eid <- EventId <$> genRandomUUID
  recreateEvent myEventType
  let event = DataChangeEvent
        { _payload  = Foo "Hello!"
        , _metadata = EventMetadata
          { _eid        = eid
          , _occurredAt = Timestamp now
          , _parentEids = Nothing
          , _partition  = Nothing
          }
        , _dataType = "test.FOO"
        , _dataOp   = DataOpUpdate
        }
  subscriptionId <- createMySubscription
  batchTv        <- newTVarIO Nothing
  res            <- try $ withAsync (delayedPublish Nothing [event]) $ \asyncHandle -> do
    liftIO $ link asyncHandle
    subscriptionProcess (Just consumeParametersSingle)
                        subscriptionId
                        (storeBatch batchTv)
  liftIO $ (Left TerminateConsumption) @=? res
  Just batch <- atomically $ readTVar batchTv
  let Just events = batch ^. L.events :: Maybe (Vector (DataChangeEvent Foo))
  liftIO $ True @=? (Vector.length events > 0)

storeBatch
  :: MonadIO m
  => TVar (Maybe (SubscriptionEventStreamBatch a))
  -> SubscriptionEventStreamBatch a
  -> m ()
storeBatch batchTv batch = do
  atomically $ writeTVar batchTv (Just batch)
  throwIO TerminateConsumption

testEventTypeParseFlowId :: Config App -> Assertion
testEventTypeParseFlowId conf = runApp . runNakadiT conf $ do
  now <- liftIO getCurrentTime
  eid <- EventId <$> genRandomUUID
  recreateEvent myEventType
  let event = DataChangeEvent
        { _payload  = Foo "Hello!"
        , _metadata = EventMetadata
          { _eid        = eid
          , _occurredAt = Timestamp now
          , _parentEids = Nothing
          , _partition  = Nothing
          }
        , _dataType = "test.FOO"
        , _dataOp   = DataOpUpdate
        }
      expectedFlowId = Just $ FlowId "12345"
  subscriptionId <- createMySubscription
  batchTv        <- newTVarIO Nothing
<<<<<<< HEAD
  res            <- try $ withAsync (delayedPublish expectedFlowId [event]) $ \asyncHandle -> do
    liftIO $ link asyncHandle
    subscriptionProcess (Just consumeParametersSingle) subscriptionId (storeBatch batchTv)
  liftIO $ (Left TerminateConsumption) @=? res
  Just batch <- atomically $ readTVar batchTv
  let Just (e : _) = toList <$> (batch ^. L.events) :: Maybe [DataChangeEventEnriched Foo]
  liftIO $ expectedFlowId @=? e ^. L.metadata . L.flowId

testEventTypeDeserializationFailureException :: Config App -> Assertion
testEventTypeDeserializationFailureException conf = runApp . runNakadiT conf $ do
  now <- liftIO getCurrentTime
  eid <- EventId <$> genRandomUUID
  recreateEvent myEventType
  let event = DataChangeEvent
        { _payload  = Foo "Hello!"
        , _metadata = EventMetadata
          { _eid        = eid
          , _occurredAt = Timestamp now
          , _parentEids = Nothing
          , _partition  = Nothing
          }
        , _dataType = "test.FOO"
        , _dataOp   = DataOpUpdate
        }
  subscriptionId                   <- createMySubscription
  res :: Either NakadiException () <-
    try $ withAsync (delayedPublish Nothing [event]) $ \asyncHandle -> do
      liftIO $ link asyncHandle
      subscriptionProcess (Just consumeParametersSingle) subscriptionId
        $ \(_batch :: SubscriptionEventStreamBatch ()) -> pure ()
  case res of
    Left (DeserializationFailure _ _) -> pure ()
    Left exn -> liftIO $ assertFailure $ "Unexpected exception: " <> show exn
    Right events -> liftIO $ assertFailure $ "Unexpected success: " <> show events
=======
  res            <-
    try $ withAsync (delayedPublish expectedFlowId [event]) $ \asyncHandle -> do
      liftIO $ link asyncHandle
      subscriptionProcess (Just consumeParametersSingle)
                          subscriptionId
                          (storeBatch batchTv)
  liftIO $ (Left TerminateConsumption) @=? res
  Just batch <- atomically $ readTVar batchTv
  let Just (e : _) =
        toList <$> (batch ^. L.events) :: Maybe [DataChangeEventEnriched Foo]
  liftIO $ expectedFlowId @=? e ^. L.metadata . L.flowId

testEventTypeDeserializationFailureException :: Config App -> Assertion
testEventTypeDeserializationFailureException conf =
  runApp . runNakadiT conf $ do
    now <- liftIO getCurrentTime
    eid <- EventId <$> genRandomUUID
    recreateEvent myEventType
    let event = DataChangeEvent
          { _payload  = Foo "Hello!"
          , _metadata = EventMetadata
            { _eid        = eid
            , _occurredAt = Timestamp now
            , _parentEids = Nothing
            , _partition  = Nothing
            }
          , _dataType = "test.FOO"
          , _dataOp   = DataOpUpdate
          }
    subscriptionId                   <- createMySubscription
    res :: Either NakadiException () <-
      try $ withAsync (delayedPublish Nothing [event]) $ \asyncHandle -> do
        liftIO $ link asyncHandle
        subscriptionProcess (Just consumeParametersSingle) subscriptionId
          $ \(_batch :: SubscriptionEventStreamBatch ()) -> pure ()
    case res of
      Left (DeserializationFailure _ _) -> pure ()
      Left exn -> liftIO $ assertFailure $ "Unexpected exception: " <> show exn
      Right events ->
        liftIO $ assertFailure $ "Unexpected success: " <> show events
>>>>>>> 8f4d8b51

testEventTypeDeserializationFailure :: Config App -> Assertion
testEventTypeDeserializationFailure conf' = runApp . runNakadiT conf $ do
  now <- liftIO getCurrentTime
  eid <- EventId <$> genRandomUUID
  recreateEvent myEventType
  let event = DataChangeEvent
        { _payload  = Foo "Hello!"
        , _metadata = EventMetadata
          { _eid        = eid
          , _occurredAt = Timestamp now
          , _parentEids = Nothing
          , _partition  = Nothing
          }
        , _dataType = "test.FOO"
        , _dataOp   = DataOpUpdate
        }
  subscriptionId <- createMySubscription
  res            <- try $ withAsync (delayedPublish Nothing [event]) $ \asyncHandle -> do
    liftIO $ link asyncHandle
    subscriptionProcess (Just consumeParametersSingle) subscriptionId
<<<<<<< HEAD
      $ \(_batch :: SubscriptionEventStreamBatch WrongFoo) -> throwIO TerminateConsumption
=======
      $ \(_batch :: SubscriptionEventStreamBatch WrongFoo) ->
          throwIO TerminateConsumption
>>>>>>> 8f4d8b51
  liftIO $ Left TerminateConsumption @=? res
  counter <- atomically $ readTVar deserializationFailureCounter
  liftIO $ 1 @=? counter
 where
  conf = conf' & setDeserializationFailureCallback deserializationFailureCb

<<<<<<< HEAD
  deserializationFailureCb _ _ = atomically $ modifyTVar deserializationFailureCounter (+ 1)
=======
  deserializationFailureCb _ _ =
    atomically $ modifyTVar deserializationFailureCounter (+ 1)
>>>>>>> 8f4d8b51

  deserializationFailureCounter = unsafePerformIO $ newTVarIO 0<|MERGE_RESOLUTION|>--- conflicted
+++ resolved
@@ -13,10 +13,6 @@
 import           Network.Nakadi
 import           Network.Nakadi.EventTypes.CursorsLag.Test
 import           Network.Nakadi.EventTypes.ShiftedCursors.Test
-<<<<<<< HEAD
-=======
-import           Network.Nakadi.EventTypes.BusinessEvents.Test
->>>>>>> 8f4d8b51
 import qualified Network.Nakadi.Lenses         as L
 import qualified Data.Vector                   as Vector
 import           Network.Nakadi.Tests.Common
@@ -33,21 +29,12 @@
   , testCase "EventTypesDeleteCreateAndGet" (testEventTypesDeleteCreateGet conf)
   , testCase "EventTypePartitionsGet"       (testEventTypePartitionsGet conf)
   , testCase "EventTypeCursorDistances0"    (testEventTypeCursorDistances0 conf)
-<<<<<<< HEAD
   , testCase "EventTypeCursorDistances10"   (testEventTypeCursorDistances10 conf)
-=======
-  , testCase "EventTypeCursorDistances10" (testEventTypeCursorDistances10 conf)
->>>>>>> 8f4d8b51
   , testCase "EventTypePublishData"         (testEventTypePublishData conf)
   , testCase "EventTypeParseFlowId"         (testEventTypeParseFlowId conf)
   , testCase "EventTypeDeserializationFailureException"
              (testEventTypeDeserializationFailureException conf)
-<<<<<<< HEAD
   , testCase "EventTypeDeserializationFailure" (testEventTypeDeserializationFailure conf)
-=======
-  , testCase "EventTypeDeserializationFailure"
-             (testEventTypeDeserializationFailure conf)
->>>>>>> 8f4d8b51
   , testEventTypesShiftedCursors conf
   , testEventTypesCursorsLag conf
   , testBusinessEvents conf
@@ -106,34 +93,17 @@
     let cursor' = extractCursor part
     return (cursor, cursor')
 
-<<<<<<< HEAD
   distances <- forM cursorPairs $ \(c, c') -> cursorDistance myEventTypeName c c'
-=======
-  distances <- forM cursorPairs
-    $ \(c, c') -> cursorDistance myEventTypeName c c'
->>>>>>> 8f4d8b51
 
   let totalDistances = sum distances
   liftIO $ totalDistances @=? 10
 
-<<<<<<< HEAD
 mySubscription :: SubscriptionRequest
 mySubscription = SubscriptionRequest
   { _owningApplication    = "test-suite"
   , _eventTypes           = [EventTypeName "test.FOO"]
   , _consumerGroup        = Nothing
   , _subscriptionPosition = Nothing
-=======
-mySubscription :: Subscription
-mySubscription = Subscription
-  { _id                = Nothing
-  , _owningApplication = "test-suite"
-  , _eventTypes        = [EventTypeName "test.FOO"]
-  , _consumerGroup     = Nothing -- ??
-  , _createdAt         = Nothing
-  , _readFrom          = Just SubscriptionPositionEnd
-  , _initialCursors    = Nothing
->>>>>>> 8f4d8b51
   }
 
 createMySubscription :: (MonadUnliftIO m, MonadNakadi b m) => m SubscriptionId
@@ -141,19 +111,10 @@
   newSubscription <- subscriptionCreate mySubscription `catch` \case
     SubscriptionExistsAlready s -> pure s
     exn                         -> throwIO exn
-<<<<<<< HEAD
   pure (newSubscription ^. L.id)
 
 consumeParametersSingle :: ConsumeParameters
 consumeParametersSingle = defaultConsumeParameters & setBatchLimit 1 & setBatchFlushTimeout 1
-=======
-  let (Just subscriptionId) = newSubscription ^. L.id
-  pure subscriptionId
-
-consumeParametersSingle :: ConsumeParameters
-consumeParametersSingle =
-  defaultConsumeParameters & setBatchLimit 1 & setBatchFlushTimeout 1
->>>>>>> 8f4d8b51
 
 testEventTypePublishData :: Config App -> Assertion
 testEventTypePublishData conf = runApp . runNakadiT conf $ do
@@ -175,9 +136,7 @@
   batchTv        <- newTVarIO Nothing
   res            <- try $ withAsync (delayedPublish Nothing [event]) $ \asyncHandle -> do
     liftIO $ link asyncHandle
-    subscriptionProcess (Just consumeParametersSingle)
-                        subscriptionId
-                        (storeBatch batchTv)
+    subscriptionProcess (Just consumeParametersSingle) subscriptionId (storeBatch batchTv)
   liftIO $ (Left TerminateConsumption) @=? res
   Just batch <- atomically $ readTVar batchTv
   let Just events = batch ^. L.events :: Maybe (Vector (DataChangeEvent Foo))
@@ -211,7 +170,6 @@
       expectedFlowId = Just $ FlowId "12345"
   subscriptionId <- createMySubscription
   batchTv        <- newTVarIO Nothing
-<<<<<<< HEAD
   res            <- try $ withAsync (delayedPublish expectedFlowId [event]) $ \asyncHandle -> do
     liftIO $ link asyncHandle
     subscriptionProcess (Just consumeParametersSingle) subscriptionId (storeBatch batchTv)
@@ -246,48 +204,6 @@
     Left (DeserializationFailure _ _) -> pure ()
     Left exn -> liftIO $ assertFailure $ "Unexpected exception: " <> show exn
     Right events -> liftIO $ assertFailure $ "Unexpected success: " <> show events
-=======
-  res            <-
-    try $ withAsync (delayedPublish expectedFlowId [event]) $ \asyncHandle -> do
-      liftIO $ link asyncHandle
-      subscriptionProcess (Just consumeParametersSingle)
-                          subscriptionId
-                          (storeBatch batchTv)
-  liftIO $ (Left TerminateConsumption) @=? res
-  Just batch <- atomically $ readTVar batchTv
-  let Just (e : _) =
-        toList <$> (batch ^. L.events) :: Maybe [DataChangeEventEnriched Foo]
-  liftIO $ expectedFlowId @=? e ^. L.metadata . L.flowId
-
-testEventTypeDeserializationFailureException :: Config App -> Assertion
-testEventTypeDeserializationFailureException conf =
-  runApp . runNakadiT conf $ do
-    now <- liftIO getCurrentTime
-    eid <- EventId <$> genRandomUUID
-    recreateEvent myEventType
-    let event = DataChangeEvent
-          { _payload  = Foo "Hello!"
-          , _metadata = EventMetadata
-            { _eid        = eid
-            , _occurredAt = Timestamp now
-            , _parentEids = Nothing
-            , _partition  = Nothing
-            }
-          , _dataType = "test.FOO"
-          , _dataOp   = DataOpUpdate
-          }
-    subscriptionId                   <- createMySubscription
-    res :: Either NakadiException () <-
-      try $ withAsync (delayedPublish Nothing [event]) $ \asyncHandle -> do
-        liftIO $ link asyncHandle
-        subscriptionProcess (Just consumeParametersSingle) subscriptionId
-          $ \(_batch :: SubscriptionEventStreamBatch ()) -> pure ()
-    case res of
-      Left (DeserializationFailure _ _) -> pure ()
-      Left exn -> liftIO $ assertFailure $ "Unexpected exception: " <> show exn
-      Right events ->
-        liftIO $ assertFailure $ "Unexpected success: " <> show events
->>>>>>> 8f4d8b51
 
 testEventTypeDeserializationFailure :: Config App -> Assertion
 testEventTypeDeserializationFailure conf' = runApp . runNakadiT conf $ do
@@ -309,23 +225,13 @@
   res            <- try $ withAsync (delayedPublish Nothing [event]) $ \asyncHandle -> do
     liftIO $ link asyncHandle
     subscriptionProcess (Just consumeParametersSingle) subscriptionId
-<<<<<<< HEAD
       $ \(_batch :: SubscriptionEventStreamBatch WrongFoo) -> throwIO TerminateConsumption
-=======
-      $ \(_batch :: SubscriptionEventStreamBatch WrongFoo) ->
-          throwIO TerminateConsumption
->>>>>>> 8f4d8b51
   liftIO $ Left TerminateConsumption @=? res
   counter <- atomically $ readTVar deserializationFailureCounter
   liftIO $ 1 @=? counter
  where
   conf = conf' & setDeserializationFailureCallback deserializationFailureCb
 
-<<<<<<< HEAD
   deserializationFailureCb _ _ = atomically $ modifyTVar deserializationFailureCounter (+ 1)
-=======
-  deserializationFailureCb _ _ =
-    atomically $ modifyTVar deserializationFailureCounter (+ 1)
->>>>>>> 8f4d8b51
 
   deserializationFailureCounter = unsafePerformIO $ newTVarIO 0