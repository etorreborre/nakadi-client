--- conflicted
+++ resolved
@@ -135,13 +135,8 @@
   batchTv        <- newTVarIO Nothing
   res            <- try $ withAsync (delayedPublish Nothing [event]) $ \asyncHandle -> do
     liftIO $ link asyncHandle
-<<<<<<< HEAD
-    subscriptionProcess subscriptionId (storeBatch batchTv)
-  liftIO $ Left TerminateConsumption @=? res
-=======
     runResourceT $ subscriptionProcess subscriptionId (storeBatch batchTv)
   liftIO $ (Left TerminateConsumption) @=? res
->>>>>>> 3a0dca5b
   Just batch <- atomically $ readTVar batchTv
   let Just events = batch ^. L.events :: Maybe (Vector (DataChangeEvent Foo))
   liftIO $ True @=? (Vector.length events > 0)
@@ -177,13 +172,8 @@
   batchTv        <- newTVarIO Nothing
   res            <- try $ withAsync (delayedPublish expectedFlowId [event]) $ \asyncHandle -> do
     liftIO $ link asyncHandle
-<<<<<<< HEAD
-    subscriptionProcess subscriptionId (storeBatch batchTv)
-  liftIO $ Left TerminateConsumption @=? res
-=======
     runResourceT $ subscriptionProcess subscriptionId (storeBatch batchTv)
   liftIO $ (Left TerminateConsumption) @=? res
->>>>>>> 3a0dca5b
   Just batch <- atomically $ readTVar batchTv
   let Just (e : _) = toList <$> (batch ^. L.events) :: Maybe [DataChangeEventEnriched Foo]
   liftIO $ expectedFlowId @=? e ^. L.metadata . L.flowId
