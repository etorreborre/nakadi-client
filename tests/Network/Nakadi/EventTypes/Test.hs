{-# LANGUAGE LambdaCase            #-}
{-# LANGUAGE DuplicateRecordFields #-}
{-# LANGUAGE FlexibleContexts      #-}
{-# LANGUAGE RecordWildCards       #-}
{-# LANGUAGE ScopedTypeVariables   #-}

module Network.Nakadi.EventTypes.Test where

import           ClassyPrelude           hiding ( withAsync )

import           Control.Lens
import           Data.Function                  ( (&) )
import           Network.Nakadi
import           Network.Nakadi.EventTypes.CursorsLag.Test
import           Network.Nakadi.EventTypes.ShiftedCursors.Test
import           Network.Nakadi.EventTypes.BusinessEvents.Test
import qualified Network.Nakadi.Lenses         as L
import qualified Data.Vector                   as Vector
import           Network.Nakadi.Tests.Common
import           Test.Tasty
import           Test.Tasty.HUnit
import           System.IO.Unsafe
import           UnliftIO.Async
import Control.Monad.Trans.Resource

testEventTypes :: Config App -> TestTree
testEventTypes conf = testGroup
  "EventTypes"
  [ testBusinessEvents conf
  , testCase "EventTypesPrepare"            (testEventTypesPrepare conf)
  , testCase "EventTypesGet"                (testEventTypesGet conf)
  , testCase "EventTypesDeleteCreateAndGet" (testEventTypesDeleteCreateGet conf)
  , testCase "EventTypePartitionsGet"       (testEventTypePartitionsGet conf)
  , testCase "EventTypeCursorDistances0"    (testEventTypeCursorDistances0 conf)
  , testCase "EventTypeCursorDistances10"   (testEventTypeCursorDistances10 conf)
  , testCase "EventTypePublishData"         (testEventTypePublishData conf)
  , testCase "EventTypeParseFlowId"         (testEventTypeParseFlowId conf)
  , testCase "EventTypeDeserializationFailureException"
             (testEventTypeDeserializationFailureException conf)
  , testCase "EventTypeDeserializationFailure" (testEventTypeDeserializationFailure conf)
  , testEventTypesShiftedCursors conf
  , testEventTypesCursorsLag conf
  ]

testEventTypesPrepare :: Config App -> Assertion
testEventTypesPrepare conf = runApp . runNakadiT conf $ do
  subscriptions <- subscriptionsList Nothing Nothing
  let subscriptionIds = map (view L.id) $ subscriptions
  forM_ subscriptionIds subscriptionDelete

testEventTypesGet :: Config App -> Assertion
testEventTypesGet conf = runApp . runNakadiT conf $ void eventTypesList

testEventTypesDeleteCreateGet :: Config App -> Assertion
testEventTypesDeleteCreateGet conf = runApp . runNakadiT conf $ do
  eventTypeDelete myEventTypeName `catch` (ignoreExnNotFound ())
  eventTypeCreate myEventType
  myEventTypes <- filterMyEvent <$> eventTypesList
  liftIO $ length myEventTypes @=? 1
  eventTypeDelete myEventTypeName
  myEventTypes' <- filterMyEvent <$> eventTypesList
  liftIO $ length myEventTypes' @=? 0
  where filterMyEvent = filter ((myEventTypeName ==) . (view L.name))

testEventTypePartitionsGet :: Config App -> Assertion
testEventTypePartitionsGet conf = runApp . runNakadiT conf $ do
  eventTypeDelete myEventTypeName `catch` (ignoreExnNotFound ())
  eventTypeCreate myEventType
  void $ eventTypePartitions myEventTypeName

testEventTypeCursorDistances0 :: Config App -> Assertion
testEventTypeCursorDistances0 conf = runApp . runNakadiT conf $ do
  eventTypeDelete myEventTypeName `catch` (ignoreExnNotFound ())
  eventTypeCreate myEventType
  partitions <- eventTypePartitions myEventTypeName
  let cursors = map extractCursor partitions
  forM_ cursors $ \cursor -> do
    distance <- cursorDistance myEventTypeName cursor cursor
    liftIO $ distance @=? 0

testEventTypeCursorDistances10 :: Config App -> Assertion
testEventTypeCursorDistances10 conf = runApp . runNakadiT conf $ do
  eventTypeDelete myEventTypeName `catch` (ignoreExnNotFound ())
  eventTypeCreate myEventType
  partitions <- eventTypePartitions myEventTypeName
  let cursors = map extractCursor partitions

  forM_ [1 .. 10] $ \_ -> do
    now <- liftIO getCurrentTime
    eid <- EventId <$> genRandomUUID
    eventsPublish myEventTypeName [myDataChangeEvent eid now]

  cursorPairs <- forM cursors $ \cursor@Cursor {..} -> do
    part <- eventTypePartition myEventTypeName _partition
    let cursor' = extractCursor part
    return (cursor, cursor')

  distances <- forM cursorPairs $ \(c, c') -> cursorDistance myEventTypeName c c'

  let totalDistances = sum distances
  liftIO $ totalDistances @=? 10

mySubscription :: SubscriptionRequest
mySubscription = SubscriptionRequest
  { _owningApplication    = "test-suite"
  , _eventTypes           = [EventTypeName "test.FOO"]
  , _consumerGroup        = Nothing
  , _subscriptionPosition = Nothing
  }

createMySubscription :: (MonadUnliftIO m, MonadNakadi b m) => m SubscriptionId
createMySubscription = do
  newSubscription <- subscriptionCreate mySubscription `catch` \case
    SubscriptionExistsAlready s -> pure s
    exn                         -> throwIO exn
  pure (newSubscription ^. L.id)

testEventTypePublishData :: Config App -> Assertion
testEventTypePublishData conf' = runApp . runNakadiT conf $ do
  now <- liftIO getCurrentTime
  eid <- EventId <$> genRandomUUID
  recreateEvent myEventType
  let event = DataChangeEvent
        { _payload  = Foo "Hello!"
        , _metadata = EventMetadata
          { _eid        = eid
          , _occurredAt = Timestamp now
          , _parentEids = Nothing
          , _partition  = Nothing
          }
        , _dataType = "test.FOO"
        , _dataOp   = DataOpUpdate
        }
  subscriptionId <- createMySubscription
  batchTv        <- newTVarIO Nothing
  res            <- try $ withAsync (delayedPublish Nothing [event]) $ \asyncHandle -> do
    liftIO $ link asyncHandle
<<<<<<< HEAD
    runResourceT $
      subscriptionProcess (Just consumeParametersSingle) subscriptionId (storeBatch batchTv)
=======
    subscriptionProcess subscriptionId (storeBatch batchTv)
>>>>>>> 54676ea0
  liftIO $ (Left TerminateConsumption) @=? res
  Just batch <- atomically $ readTVar batchTv
  let Just events = batch ^. L.events :: Maybe (Vector (DataChangeEvent Foo))
  liftIO $ True @=? (Vector.length events > 0)
  where conf = conf' & setBatchLimit 1 & setBatchFlushTimeout 1

storeBatch
  :: MonadIO m
  => TVar (Maybe (SubscriptionEventStreamBatch a))
  -> SubscriptionEventStreamBatch a
  -> m ()
storeBatch batchTv batch = do
  atomically $ writeTVar batchTv (Just batch)
  throwIO TerminateConsumption

testEventTypeParseFlowId :: Config App -> Assertion
testEventTypeParseFlowId conf = runApp . runNakadiT conf $ do
  now <- liftIO getCurrentTime
  eid <- EventId <$> genRandomUUID
  recreateEvent myEventType
  let event = DataChangeEvent
        { _payload  = Foo "Hello!"
        , _metadata = EventMetadata
          { _eid        = eid
          , _occurredAt = Timestamp now
          , _parentEids = Nothing
          , _partition  = Nothing
          }
        , _dataType = "test.FOO"
        , _dataOp   = DataOpUpdate
        }
      expectedFlowId = Just $ FlowId "12345"
  subscriptionId <- createMySubscription
  batchTv        <- newTVarIO Nothing
  res            <- try $ withAsync (delayedPublish expectedFlowId [event]) $ \asyncHandle -> do
    liftIO $ link asyncHandle
<<<<<<< HEAD
    runResourceT $
      subscriptionProcess (Just consumeParametersSingle) subscriptionId (storeBatch batchTv)
=======
    subscriptionProcess subscriptionId (storeBatch batchTv)
>>>>>>> 54676ea0
  liftIO $ (Left TerminateConsumption) @=? res
  Just batch <- atomically $ readTVar batchTv
  let Just (e : _) = toList <$> (batch ^. L.events) :: Maybe [DataChangeEventEnriched Foo]
  liftIO $ expectedFlowId @=? e ^. L.metadata . L.flowId

testEventTypeDeserializationFailureException :: Config App -> Assertion
testEventTypeDeserializationFailureException conf' = runApp . runNakadiT conf $ do
  now <- liftIO getCurrentTime
  eid <- EventId <$> genRandomUUID
  recreateEvent myEventType
<<<<<<< HEAD
  let event = DataChangeEvent { _payload = Foo "Hello!"
                              , _metadata = EventMetadata { _eid = eid
                                                          , _occurredAt = Timestamp now
                                                          , _parentEids = Nothing
                                                          , _partition  = Nothing
                                                          }
                              , _dataType = "test.FOO"
                              , _dataOp = DataOpUpdate
                              }
  subscriptionId <- createMySubscription
  res :: Either NakadiException () <- try $
    withAsync (delayedPublish Nothing [event]) $ \asyncHandle -> do
    liftIO $ link asyncHandle
    runResourceT $
      subscriptionProcess (Just consumeParametersSingle) subscriptionId $
      \ (_batch :: SubscriptionEventStreamBatch ()) -> pure ()
=======
  let event = DataChangeEvent
        { _payload  = Foo "Hello!"
        , _metadata = EventMetadata
          { _eid        = eid
          , _occurredAt = Timestamp now
          , _parentEids = Nothing
          , _partition  = Nothing
          }
        , _dataType = "test.FOO"
        , _dataOp   = DataOpUpdate
        }
  subscriptionId                   <- createMySubscription
  res :: Either NakadiException () <-
    try $ withAsync (delayedPublish Nothing [event]) $ \asyncHandle -> do
      liftIO $ link asyncHandle
      subscriptionProcess subscriptionId $ \(_batch :: SubscriptionEventStreamBatch ()) -> pure ()
>>>>>>> 54676ea0
  case res of
    Left (DeserializationFailure _ _) -> pure ()
    Left exn -> liftIO $ assertFailure $ "Unexpected exception: " <> show exn
    Right events -> liftIO $ assertFailure $ "Unexpected success: " <> show events
  where conf = conf' & setBatchLimit 1 & setBatchFlushTimeout 1

testEventTypeDeserializationFailure :: Config App -> Assertion
testEventTypeDeserializationFailure conf' = runApp . runNakadiT conf $ do
  now <- liftIO getCurrentTime
  eid <- EventId <$> genRandomUUID
  recreateEvent myEventType
  let event = DataChangeEvent
        { _payload  = Foo "Hello!"
        , _metadata = EventMetadata
          { _eid        = eid
          , _occurredAt = Timestamp now
          , _parentEids = Nothing
          , _partition  = Nothing
          }
        , _dataType = "test.FOO"
        , _dataOp   = DataOpUpdate
        }
  subscriptionId <- createMySubscription
  res            <- try $ withAsync (delayedPublish Nothing [event]) $ \asyncHandle -> do
    liftIO $ link asyncHandle
<<<<<<< HEAD
    runResourceT $
      subscriptionProcess (Just consumeParametersSingle) subscriptionId $
      \ (_batch :: SubscriptionEventStreamBatch WrongFoo) ->
        throwIO TerminateConsumption
=======
    subscriptionProcess subscriptionId
      $ \(_batch :: SubscriptionEventStreamBatch WrongFoo) -> throwIO TerminateConsumption
>>>>>>> 54676ea0
  liftIO $ Left TerminateConsumption @=? res
  counter <- atomically $ readTVar deserializationFailureCounter
  liftIO $ 1 @=? counter
 where
  conf = conf' & setDeserializationFailureCallback deserializationFailureCb

  deserializationFailureCb _ _ = atomically $ modifyTVar deserializationFailureCounter (+ 1)

  deserializationFailureCounter = unsafePerformIO $ newTVarIO 0<|MERGE_RESOLUTION|>--- conflicted
+++ resolved
@@ -21,7 +21,7 @@
 import           Test.Tasty.HUnit
 import           System.IO.Unsafe
 import           UnliftIO.Async
-import Control.Monad.Trans.Resource
+import           Control.Monad.Trans.Resource
 
 testEventTypes :: Config App -> TestTree
 testEventTypes conf = testGroup
@@ -135,12 +135,7 @@
   batchTv        <- newTVarIO Nothing
   res            <- try $ withAsync (delayedPublish Nothing [event]) $ \asyncHandle -> do
     liftIO $ link asyncHandle
-<<<<<<< HEAD
-    runResourceT $
-      subscriptionProcess (Just consumeParametersSingle) subscriptionId (storeBatch batchTv)
-=======
-    subscriptionProcess subscriptionId (storeBatch batchTv)
->>>>>>> 54676ea0
+    runResourceT $ subscriptionProcess subscriptionId (storeBatch batchTv)
   liftIO $ (Left TerminateConsumption) @=? res
   Just batch <- atomically $ readTVar batchTv
   let Just events = batch ^. L.events :: Maybe (Vector (DataChangeEvent Foo))
@@ -177,12 +172,7 @@
   batchTv        <- newTVarIO Nothing
   res            <- try $ withAsync (delayedPublish expectedFlowId [event]) $ \asyncHandle -> do
     liftIO $ link asyncHandle
-<<<<<<< HEAD
-    runResourceT $
-      subscriptionProcess (Just consumeParametersSingle) subscriptionId (storeBatch batchTv)
-=======
-    subscriptionProcess subscriptionId (storeBatch batchTv)
->>>>>>> 54676ea0
+    runResourceT $ subscriptionProcess subscriptionId (storeBatch batchTv)
   liftIO $ (Left TerminateConsumption) @=? res
   Just batch <- atomically $ readTVar batchTv
   let Just (e : _) = toList <$> (batch ^. L.events) :: Maybe [DataChangeEventEnriched Foo]
@@ -193,24 +183,6 @@
   now <- liftIO getCurrentTime
   eid <- EventId <$> genRandomUUID
   recreateEvent myEventType
-<<<<<<< HEAD
-  let event = DataChangeEvent { _payload = Foo "Hello!"
-                              , _metadata = EventMetadata { _eid = eid
-                                                          , _occurredAt = Timestamp now
-                                                          , _parentEids = Nothing
-                                                          , _partition  = Nothing
-                                                          }
-                              , _dataType = "test.FOO"
-                              , _dataOp = DataOpUpdate
-                              }
-  subscriptionId <- createMySubscription
-  res :: Either NakadiException () <- try $
-    withAsync (delayedPublish Nothing [event]) $ \asyncHandle -> do
-    liftIO $ link asyncHandle
-    runResourceT $
-      subscriptionProcess (Just consumeParametersSingle) subscriptionId $
-      \ (_batch :: SubscriptionEventStreamBatch ()) -> pure ()
-=======
   let event = DataChangeEvent
         { _payload  = Foo "Hello!"
         , _metadata = EventMetadata
@@ -226,8 +198,9 @@
   res :: Either NakadiException () <-
     try $ withAsync (delayedPublish Nothing [event]) $ \asyncHandle -> do
       liftIO $ link asyncHandle
-      subscriptionProcess subscriptionId $ \(_batch :: SubscriptionEventStreamBatch ()) -> pure ()
->>>>>>> 54676ea0
+      runResourceT
+        $ subscriptionProcess subscriptionId
+        $ \(_batch :: SubscriptionEventStreamBatch ()) -> pure ()
   case res of
     Left (DeserializationFailure _ _) -> pure ()
     Left exn -> liftIO $ assertFailure $ "Unexpected exception: " <> show exn
@@ -253,15 +226,9 @@
   subscriptionId <- createMySubscription
   res            <- try $ withAsync (delayedPublish Nothing [event]) $ \asyncHandle -> do
     liftIO $ link asyncHandle
-<<<<<<< HEAD
-    runResourceT $
-      subscriptionProcess (Just consumeParametersSingle) subscriptionId $
-      \ (_batch :: SubscriptionEventStreamBatch WrongFoo) ->
-        throwIO TerminateConsumption
-=======
-    subscriptionProcess subscriptionId
+    runResourceT
+      $ subscriptionProcess subscriptionId
       $ \(_batch :: SubscriptionEventStreamBatch WrongFoo) -> throwIO TerminateConsumption
->>>>>>> 54676ea0
   liftIO $ Left TerminateConsumption @=? res
   counter <- atomically $ readTVar deserializationFailureCounter
   liftIO $ 1 @=? counter
