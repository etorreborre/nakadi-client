{-# LANGUAGE FlexibleContexts      #-}
{-# LANGUAGE MultiParamTypeClasses #-}
{-# LANGUAGE ScopedTypeVariables   #-}

-- This test tests the high-level subscription consumption.

module Network.Nakadi.Subscriptions.Processing.Test where

import           ClassyPrelude

import           Control.Lens
import           Control.Monad.Logger
import           Control.Monad.Trans.Resource
import           Data.Aeson
<<<<<<< HEAD
import           Data.Maybe                   (fromJust)
import           Network.Nakadi
import qualified Network.Nakadi.Lenses        as L
=======
import           Network.Nakadi
import qualified Network.Nakadi.Lenses         as L
>>>>>>> 54676ea0
import           Network.Nakadi.Tests.Common
import           Test.Tasty
import           Test.Tasty.HUnit
import           UnliftIO.Concurrent

testSubscriptionsProcessing :: Config App -> TestTree
testSubscriptionsProcessing confTemplate =
<<<<<<< HEAD
  let mkConf commitStrategy nWorkers = confTemplate
                                       & setCommitStrategy commitStrategy
                                       & setWorkerThreads nWorkers
  in testGroup "Processing"
     [ testCase "SubscriptionProcessing/async/TimeBuffer/singleWorker" $
       testSubscriptionHighLevelProcessing (mkConf (CommitAsync (CommitTimeBuffer 200)) 1)
     , testCase "SubscriptionProcessing/sync/singleWorker" $
       testSubscriptionHighLevelProcessing (mkConf CommitSync 1)
     , testCase "SubscriptionProcessing/async/NoBuffer/singleWorker" $
       testSubscriptionHighLevelProcessing (mkConf (CommitAsync CommitNoBuffer) 1)
     , testCase "SubscriptionProcessing/async/SmartBuffer/singleWorker" $
       testSubscriptionHighLevelProcessing (mkConf (CommitAsync CommitSmartBuffer) 1)
     , testCase "SubscriptionProcessing/async/TimeBuffer/concurrentWorkers" $
       testSubscriptionHighLevelProcessing (mkConf (CommitAsync (CommitTimeBuffer 200)) 8)
     , testCase "SubscriptionProcessing/sync/concurrentWorkers" $
       testSubscriptionHighLevelProcessing (mkConf CommitSync 8)
     , testCase "SubscriptionProcessing/async/NoBuffer/concurrentWorkers" $
       testSubscriptionHighLevelProcessing (mkConf (CommitAsync CommitNoBuffer) 8)
     , testCase "SubscriptionProcessing/async/SmartBuffer/concurrentWorkers" $
       testSubscriptionHighLevelProcessing (mkConf (CommitAsync CommitSmartBuffer) 8)
     ]
=======
  let mkConf commitStrategy = confTemplate & setCommitStrategy commitStrategy
  in  testGroup
        "Processing"
        [ testCase "SubscriptionProcessing/async/TimeBuffer"
          $ testSubscriptionHighLevelProcessing (mkConf (CommitAsync (CommitTimeBuffer 200)))
        , testCase "SubscriptionProcessing/sync"
          $ testSubscriptionHighLevelProcessing (mkConf CommitSync)
        , testCase "SubscriptionProcessing/async/NoBuffer"
          $ testSubscriptionHighLevelProcessing (mkConf (CommitAsync CommitNoBuffer))
        , testCase "SubscriptionProcessing/async/SmartBuffer"
          $ testSubscriptionHighLevelProcessing (mkConf (CommitAsync CommitSmartBuffer))
        ]
>>>>>>> 54676ea0

data ConsumptionDone = ConsumptionDone deriving (Show, Typeable)

instance Exception ConsumptionDone

testSubscriptionHighLevelProcessing :: Config App -> Assertion
testSubscriptionHighLevelProcessing conf' = runApp $ do
  logger <- askLoggerIO
  let logFunc src lev str = liftIO $ logger defaultLoc src lev str
      conf = conf' & setBatchFlushTimeout 1 & setMaxUncommittedEvents 5000 & setBatchLimit 10
  runNakadiT (conf & setLogFunc logFunc) $ do
    counter <- newIORef 0
    events  <-
      sequence $ map genMyDataChangeEventIdx [1 .. nEvents] :: NakadiT App App [DataChangeEvent Foo]
    publishAndConsume events counter `catch` \(_exn :: ConsumptionDone) -> pure ()
    eventsRead <- readIORef counter
    liftIO $ nEvents @=? eventsRead
 where
  before :: (MonadUnliftIO m, MonadNakadi App m) => m SubscriptionId
  before = do
    recreateEvent myEventType
    subscription <- subscriptionCreate SubscriptionRequest
      { _owningApplication    = "test-suite"
      , _eventTypes           = [myEventTypeName]
      , _consumerGroup        = Nothing -- ??
      , _subscriptionPosition = Just SubscriptionPositionEnd
      }
    pure $ subscription ^. L.id

  after :: (MonadUnliftIO m, MonadNakadi App m) => SubscriptionId -> m ()
  after subscriptionId = do
    subscriptionDelete subscriptionId
    eventTypeDelete myEventTypeName `catch` (ignoreExnNotFound ())

  nEvents :: Int
  nEvents = 10000

<<<<<<< HEAD
        nEvents :: Int
        nEvents = 5000

        publishAndConsume :: (ToJSON a, FromJSON a, Show a)
                          => [DataChangeEvent a]
                          -> IORef Int
                          -> NakadiT App App ()
        publishAndConsume events counter =
          bracket before after $ \ subscriptionId -> do
          let n = length events
          publisherHandle <- async $ do
            threadDelay (3 * 10^6)
            delayedPublish Nothing events
          liftIO $ linkAsync publisherHandle
          forever $ do
            runResourceT $
              subscriptionProcess (Just consumeParameters) subscriptionId $
              \ (batch :: SubscriptionEventStreamBatch (DataChangeEvent Foo)) -> do
                let eventsReceived = fromMaybe mempty (batch^.L.events)
                modifyIORef counter (+ (length eventsReceived))
                eventsRead <- readIORef counter
                when (n <= eventsRead) $ throwIO ConsumptionDone
            putStrLn $ "Subscription Processing terminated, will restart."

        consumeParameters = defaultConsumeParameters
                            & setBatchFlushTimeout 1
                            & setMaxUncommittedEvents 5000
                            & setBatchLimit 10
=======
  publishAndConsume
    :: (ToJSON a, FromJSON a, Show a) => [DataChangeEvent a] -> IORef Int -> NakadiT App App ()
  publishAndConsume events counter = bracket before after $ \subscriptionId -> do
    let n = length events
    publisherHandle <- async $ delayedPublish Nothing events
    liftIO $ linkAsync publisherHandle
    forever $ do
      subscriptionProcess subscriptionId
        $ \(batch :: SubscriptionEventStreamBatch (DataChangeEvent Foo)) -> do
            let eventsReceived = fromMaybe mempty (batch ^. L.events)
            modifyIORef counter (+ (length eventsReceived))
            eventsRead <- readIORef counter
            when (n <= eventsRead) $ throwIO ConsumptionDone
      putStrLn $ "Subscription Processing terminated, will restart."
>>>>>>> 54676ea0
<|MERGE_RESOLUTION|>--- conflicted
+++ resolved
@@ -12,57 +12,35 @@
 import           Control.Monad.Logger
 import           Control.Monad.Trans.Resource
 import           Data.Aeson
-<<<<<<< HEAD
-import           Data.Maybe                   (fromJust)
-import           Network.Nakadi
-import qualified Network.Nakadi.Lenses        as L
-=======
 import           Network.Nakadi
 import qualified Network.Nakadi.Lenses         as L
->>>>>>> 54676ea0
 import           Network.Nakadi.Tests.Common
 import           Test.Tasty
 import           Test.Tasty.HUnit
-import           UnliftIO.Concurrent
 
 testSubscriptionsProcessing :: Config App -> TestTree
 testSubscriptionsProcessing confTemplate =
-<<<<<<< HEAD
-  let mkConf commitStrategy nWorkers = confTemplate
-                                       & setCommitStrategy commitStrategy
-                                       & setWorkerThreads nWorkers
-  in testGroup "Processing"
-     [ testCase "SubscriptionProcessing/async/TimeBuffer/singleWorker" $
-       testSubscriptionHighLevelProcessing (mkConf (CommitAsync (CommitTimeBuffer 200)) 1)
-     , testCase "SubscriptionProcessing/sync/singleWorker" $
-       testSubscriptionHighLevelProcessing (mkConf CommitSync 1)
-     , testCase "SubscriptionProcessing/async/NoBuffer/singleWorker" $
-       testSubscriptionHighLevelProcessing (mkConf (CommitAsync CommitNoBuffer) 1)
-     , testCase "SubscriptionProcessing/async/SmartBuffer/singleWorker" $
-       testSubscriptionHighLevelProcessing (mkConf (CommitAsync CommitSmartBuffer) 1)
-     , testCase "SubscriptionProcessing/async/TimeBuffer/concurrentWorkers" $
-       testSubscriptionHighLevelProcessing (mkConf (CommitAsync (CommitTimeBuffer 200)) 8)
-     , testCase "SubscriptionProcessing/sync/concurrentWorkers" $
-       testSubscriptionHighLevelProcessing (mkConf CommitSync 8)
-     , testCase "SubscriptionProcessing/async/NoBuffer/concurrentWorkers" $
-       testSubscriptionHighLevelProcessing (mkConf (CommitAsync CommitNoBuffer) 8)
-     , testCase "SubscriptionProcessing/async/SmartBuffer/concurrentWorkers" $
-       testSubscriptionHighLevelProcessing (mkConf (CommitAsync CommitSmartBuffer) 8)
-     ]
-=======
-  let mkConf commitStrategy = confTemplate & setCommitStrategy commitStrategy
+  let mkConf commitStrategy nWorkers =
+        confTemplate & setCommitStrategy commitStrategy & setWorkerThreads nWorkers
   in  testGroup
         "Processing"
-        [ testCase "SubscriptionProcessing/async/TimeBuffer"
-          $ testSubscriptionHighLevelProcessing (mkConf (CommitAsync (CommitTimeBuffer 200)))
-        , testCase "SubscriptionProcessing/sync"
-          $ testSubscriptionHighLevelProcessing (mkConf CommitSync)
-        , testCase "SubscriptionProcessing/async/NoBuffer"
-          $ testSubscriptionHighLevelProcessing (mkConf (CommitAsync CommitNoBuffer))
-        , testCase "SubscriptionProcessing/async/SmartBuffer"
-          $ testSubscriptionHighLevelProcessing (mkConf (CommitAsync CommitSmartBuffer))
+        [ testCase "SubscriptionProcessing/async/TimeBuffer/singleWorker"
+          $ testSubscriptionHighLevelProcessing (mkConf (CommitAsync (CommitTimeBuffer 200)) 1)
+        , testCase "SubscriptionProcessing/sync/singleWorker"
+          $ testSubscriptionHighLevelProcessing (mkConf CommitSync 1)
+        , testCase "SubscriptionProcessing/async/NoBuffer/singleWorker"
+          $ testSubscriptionHighLevelProcessing (mkConf (CommitAsync CommitNoBuffer) 1)
+        , testCase "SubscriptionProcessing/async/SmartBuffer/singleWorker"
+          $ testSubscriptionHighLevelProcessing (mkConf (CommitAsync CommitSmartBuffer) 1)
+        , testCase "SubscriptionProcessing/async/TimeBuffer/concurrentWorkers"
+          $ testSubscriptionHighLevelProcessing (mkConf (CommitAsync (CommitTimeBuffer 200)) 8)
+        , testCase "SubscriptionProcessing/sync/concurrentWorkers"
+          $ testSubscriptionHighLevelProcessing (mkConf CommitSync 8)
+        , testCase "SubscriptionProcessing/async/NoBuffer/concurrentWorkers"
+          $ testSubscriptionHighLevelProcessing (mkConf (CommitAsync CommitNoBuffer) 8)
+        , testCase "SubscriptionProcessing/async/SmartBuffer/concurrentWorkers"
+          $ testSubscriptionHighLevelProcessing (mkConf (CommitAsync CommitSmartBuffer) 8)
         ]
->>>>>>> 54676ea0
 
 data ConsumptionDone = ConsumptionDone deriving (Show, Typeable)
 
@@ -100,48 +78,17 @@
   nEvents :: Int
   nEvents = 10000
 
-<<<<<<< HEAD
-        nEvents :: Int
-        nEvents = 5000
-
-        publishAndConsume :: (ToJSON a, FromJSON a, Show a)
-                          => [DataChangeEvent a]
-                          -> IORef Int
-                          -> NakadiT App App ()
-        publishAndConsume events counter =
-          bracket before after $ \ subscriptionId -> do
-          let n = length events
-          publisherHandle <- async $ do
-            threadDelay (3 * 10^6)
-            delayedPublish Nothing events
-          liftIO $ linkAsync publisherHandle
-          forever $ do
-            runResourceT $
-              subscriptionProcess (Just consumeParameters) subscriptionId $
-              \ (batch :: SubscriptionEventStreamBatch (DataChangeEvent Foo)) -> do
-                let eventsReceived = fromMaybe mempty (batch^.L.events)
-                modifyIORef counter (+ (length eventsReceived))
-                eventsRead <- readIORef counter
-                when (n <= eventsRead) $ throwIO ConsumptionDone
-            putStrLn $ "Subscription Processing terminated, will restart."
-
-        consumeParameters = defaultConsumeParameters
-                            & setBatchFlushTimeout 1
-                            & setMaxUncommittedEvents 5000
-                            & setBatchLimit 10
-=======
   publishAndConsume
     :: (ToJSON a, FromJSON a, Show a) => [DataChangeEvent a] -> IORef Int -> NakadiT App App ()
   publishAndConsume events counter = bracket before after $ \subscriptionId -> do
     let n = length events
     publisherHandle <- async $ delayedPublish Nothing events
     liftIO $ linkAsync publisherHandle
-    forever $ do
+    forever . runResourceT $ do
       subscriptionProcess subscriptionId
         $ \(batch :: SubscriptionEventStreamBatch (DataChangeEvent Foo)) -> do
             let eventsReceived = fromMaybe mempty (batch ^. L.events)
             modifyIORef counter (+ (length eventsReceived))
             eventsRead <- readIORef counter
             when (n <= eventsRead) $ throwIO ConsumptionDone
-      putStrLn $ "Subscription Processing terminated, will restart."
->>>>>>> 54676ea0
+      putStrLn $ "Subscription Processing terminated, will restart."