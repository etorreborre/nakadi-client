{-# LANGUAGE DuplicateRecordFields #-}
{-# LANGUAGE FlexibleContexts      #-}
{-# LANGUAGE ScopedTypeVariables   #-}

module Network.Nakadi.Examples.Subscription.Test
  ( testConsumption
  )
where

import           ClassyPrelude
import           Control.Lens
import           Control.Monad.Logger
import qualified Network.Nakadi                as Nakadi
import           Network.Nakadi.Examples.Subscription.Process
import qualified Network.Nakadi.Lenses         as L
import           Network.Nakadi.Tests.Common
import           Test.Tasty.HUnit
import           UnliftIO.Concurrent

genEvent :: MonadIO m => m (Nakadi.DataChangeEvent Foo)
genEvent = do
  now <- liftIO getCurrentTime
  eid <- Nakadi.EventId <$> genRandomUUID
  let event = Nakadi.DataChangeEvent
        { Nakadi._payload  = Foo "Hello!"
        , Nakadi._metadata = Nakadi.EventMetadata
          { Nakadi._eid        = eid
          , Nakadi._occurredAt = Nakadi.Timestamp now
          , Nakadi._parentEids = Nothing
          , Nakadi._partition  = Nothing
          }
        , Nakadi._dataType = "test.FOO"
        , Nakadi._dataOp   = Nakadi.DataOpUpdate
        }
  pure event

genEvents :: MonadIO m => m [Nakadi.DataChangeEvent Foo]
genEvents = replicateM 10 genEvent

testConsumption :: Nakadi.Config IO -> Assertion
testConsumption config = Nakadi.runNakadiT config $ do
  nakadiLogRef <- liftIO $ newIORef []
  bracket before after $ \subscriptionId -> do
    _ <- flip runLoggingT (logger nakadiLogRef) $ do
<<<<<<< HEAD
      events <- genEvents
      void . async $ delayedPublish Nothing events
      withAsync (dumpSubscription subscriptionId) $ \_dumpHandle -> threadDelay (2 * 10 ^ 6) -- Give Nakadi some time to transmit the published events
=======
      events          <- genEvents
      publisherHandle <- async $ delayedPublish Nothing events
      link publisherHandle
      withAsync (dumpSubscription subscriptionId) $ \dumpHandle -> do
        link dumpHandle
        threadDelay (5 * 10 ^ 6) -- Give Nakadi some time to transmit the published events
>>>>>>> 3a0dca5b
    nakadiLog <- liftIO $ readIORef nakadiLogRef
    when (null nakadiLog) $ liftIO $ assertFailure
      "Subscription Consumption has logged no received batches"
 where
  before = do
    recreateEvent myEventType
    subscription <- Nakadi.subscriptionCreate Nakadi.SubscriptionRequest
      { _owningApplication    = "test-suite"
      , _eventTypes           = [myEventTypeName]
      , _consumerGroup        = Nothing -- ??
      , _subscriptionPosition = Just Nakadi.SubscriptionPositionEnd
      }
    pure $ subscription ^. L.id

  after subscriptionId = do
    Nakadi.subscriptionDelete subscriptionId
    Nakadi.eventTypeDelete myEventTypeName `catch` ignoreExnNotFound ()

  -- nEvents = 100

  logger nakadiLog loc logSource logLevel logStr = do
    let str = defaultLogStr loc logSource logLevel logStr
    liftIO $ modifyIORef nakadiLog (str :)<|MERGE_RESOLUTION|>--- conflicted
+++ resolved
@@ -42,18 +42,12 @@
   nakadiLogRef <- liftIO $ newIORef []
   bracket before after $ \subscriptionId -> do
     _ <- flip runLoggingT (logger nakadiLogRef) $ do
-<<<<<<< HEAD
-      events <- genEvents
-      void . async $ delayedPublish Nothing events
-      withAsync (dumpSubscription subscriptionId) $ \_dumpHandle -> threadDelay (2 * 10 ^ 6) -- Give Nakadi some time to transmit the published events
-=======
       events          <- genEvents
       publisherHandle <- async $ delayedPublish Nothing events
       link publisherHandle
       withAsync (dumpSubscription subscriptionId) $ \dumpHandle -> do
         link dumpHandle
         threadDelay (5 * 10 ^ 6) -- Give Nakadi some time to transmit the published events
->>>>>>> 3a0dca5b
     nakadiLog <- liftIO $ readIORef nakadiLogRef
     when (null nakadiLog) $ liftIO $ assertFailure
       "Subscription Consumption has logged no received batches"
