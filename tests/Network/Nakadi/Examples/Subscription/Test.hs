--- conflicted
+++ resolved
@@ -10,10 +10,6 @@
 import           ClassyPrelude
 import           Control.Lens
 import           Control.Monad.Logger
-<<<<<<< HEAD
-=======
-import           Data.Maybe                     ( fromJust )
->>>>>>> 8f4d8b51
 import qualified Network.Nakadi                as Nakadi
 import           Network.Nakadi.Examples.Subscription.Process
 import qualified Network.Nakadi.Lenses         as L
@@ -48,15 +44,13 @@
     _ <- flip runLoggingT (logger nakadiLogRef) $ do
       events <- genEvents
       void . async $ delayedPublish Nothing events
-      withAsync (dumpSubscription subscriptionId)
-        $ \_dumpHandle -> threadDelay (2 * 10 ^ 6) -- Give Nakadi some time to transmit the published events
+      withAsync (dumpSubscription subscriptionId) $ \_dumpHandle -> threadDelay (2 * 10 ^ 6) -- Give Nakadi some time to transmit the published events
     nakadiLog <- liftIO $ readIORef nakadiLogRef
     when (length nakadiLog == 0) $ liftIO $ assertFailure
       "Subscription Consumption has logged no received batches"
  where
   before = do
     recreateEvent myEventType
-<<<<<<< HEAD
     subscription <- Nakadi.subscriptionCreate Nakadi.SubscriptionRequest
       { _owningApplication    = "test-suite"
       , _eventTypes           = [myEventTypeName]
@@ -64,18 +58,6 @@
       , _subscriptionPosition = Just Nakadi.SubscriptionPositionEnd
       }
     pure $ subscription ^. L.id
-=======
-    subscription <- Nakadi.subscriptionCreate Nakadi.Subscription
-      { _id                = Nothing
-      , _owningApplication = "test-suite"
-      , _eventTypes        = [myEventTypeName]
-      , _consumerGroup     = Nothing -- ??
-      , _createdAt         = Nothing
-      , _readFrom          = Just Nakadi.SubscriptionPositionEnd
-      , _initialCursors    = Nothing
-      }
-    pure . fromJust $ subscription ^. L.id
->>>>>>> 8f4d8b51
 
   after subscriptionId = do
     Nakadi.subscriptionDelete subscriptionId
