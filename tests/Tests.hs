import           ClassyPrelude

import           Network.HTTP.Client
import           Network.Nakadi
import           Network.Nakadi.Config.Test
import           Network.Nakadi.Connection.Test
import           Network.Nakadi.EventTypes.Test
import           Network.Nakadi.Registry.Test
import           Network.Nakadi.Subscriptions.Test
import           System.Environment
import           System.Exit
import           System.IO                         (hFlush)
import           Test.Tasty

main :: IO ()
main = do
  putStrLn ""
  maybeNakadiEndpoint <- lookupEnv "TEST_NAKADI_ENDPOINT"
  (label, runTests) <- case maybeNakadiEndpoint of
    Nothing -> do
      hPut stderr . encodeUtf8 $
        "***************************************************************\n\
        \** The environment variable TEST_NAKADI_ENDPOINT is not set. **\n\
        \**                                                           **\n\
        \**              SKIPPING INTEGRATION TESTS                   **\n\
        \**                                                           **\n\
        \** If you want to run the integration tests contained in     **\n\
        \** this test suite, you need to run a Nakadi server which    **\n\
        \** allows access without authentication. Then, set the       **\n\
        \** environment variable TEST_NAKADI_ENDPOINT to the base     **\n\
        \** endpoint of this Nakadi server.                           **\n\
        \**                                                           **\n\
        \** To run a local Nakadi server clone the repository         **\n\
        \**                                                           **\n\
        \**     https://github.com/zalando/nakadi                     **\n\
        \**                                                           **\n\
        \** and follow the contained instructions; the command        **\n\
        \**                                                           **\n\
        \**     ./gradlew startNakadi                                 **\n\
        \**                                                           **\n\
        \** starts a local Nakadi server at http://localhost:8080.    **\n\
        \**                                                           **\n\
        \** Thus, set TEST_NAKADI_ENDPOINT to http://localhost:8080.  **\n\
        \***************************************************************\n"
      return ("nakadi-client Test Suite (w/o integration tests)", unitTests)
    Just nakadiEndpoint -> do
      let nakadiEndpointT = pack nakadiEndpoint
      case parseRequest nakadiEndpoint of
        Just request -> do
          conf <- newConfig Nothing request
          return ("nakadi-client Test Suite", unitTests ++ integrationTests conf)
        Nothing -> do
          hPut stderr . encodeUtf8 $
            "Failed to parse Nakadi URL in TEST_NAKADI_ENDPOINT (" <> nakadiEndpointT <> ")"
          hFlush stderr
          exitFailure
  defaultMain (testGroup label runTests)

<<<<<<< HEAD
unitTests :: [TestTree]
unitTests =
  [ testConnection
  ]

integrationTests :: Config -> [TestTree]
integrationTests conf =
  [ testEventTypes conf
=======
tests :: Config -> TestTree
tests conf = testGroup "Test Suite"
  [ testConfig
  , testConnection
  , testEventTypes conf
>>>>>>> d8969b10
  , testRegistry conf
  , testSubscriptions conf
  ]<|MERGE_RESOLUTION|>--- conflicted
+++ resolved
@@ -56,22 +56,15 @@
           exitFailure
   defaultMain (testGroup label runTests)
 
-<<<<<<< HEAD
 unitTests :: [TestTree]
 unitTests =
-  [ testConnection
+  [ testConfig
+  , testConnection
   ]
 
 integrationTests :: Config -> [TestTree]
 integrationTests conf =
   [ testEventTypes conf
-=======
-tests :: Config -> TestTree
-tests conf = testGroup "Test Suite"
-  [ testConfig
-  , testConnection
-  , testEventTypes conf
->>>>>>> d8969b10
   , testRegistry conf
   , testSubscriptions conf
   ]